--- conflicted
+++ resolved
@@ -1,11 +1,5 @@
 outs:
-<<<<<<< HEAD
-- md5: e56a309b4521a42d2c025f2583e108ea.dir
-  size: 23196988
-  nfiles: 22
-=======
 - md5: 47c4c64e1ad33e6268cc59818eb027dc.dir
   size: 23909092
   nfiles: 24
->>>>>>> de478fac
   path: models