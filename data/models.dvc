outs:
<<<<<<< HEAD
- md5: c87090da61984a3ff2832f06a896fe9d.dir
  size: 22996340
=======
- md5: 4dc060feb2105b98597ca9719361b9ba.dir
  size: 27637963
>>>>>>> 0dc58b88
  nfiles: 18
  path: models<|MERGE_RESOLUTION|>--- conflicted
+++ resolved
@@ -1,10 +1,5 @@
 outs:
-<<<<<<< HEAD
-- md5: c87090da61984a3ff2832f06a896fe9d.dir
-  size: 22996340
-=======
 - md5: 4dc060feb2105b98597ca9719361b9ba.dir
   size: 27637963
->>>>>>> 0dc58b88
   nfiles: 18
   path: models