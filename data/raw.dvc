outs:
<<<<<<< HEAD
- md5: 2f112b3ef03f060978f38634055ebe1d.dir
  size: 425258148
  nfiles: 306
=======
- md5: f8f32669ed3469cc70ee1f4fd097308d.dir
  size: 424419696
  nfiles: 344
>>>>>>> 7f5f8091
  path: raw<|MERGE_RESOLUTION|>--- conflicted
+++ resolved
@@ -1,11 +1,5 @@
 outs:
-<<<<<<< HEAD
-- md5: 2f112b3ef03f060978f38634055ebe1d.dir
-  size: 425258148
-  nfiles: 306
-=======
-- md5: f8f32669ed3469cc70ee1f4fd097308d.dir
-  size: 424419696
-  nfiles: 344
->>>>>>> 7f5f8091
+- md5: 3c2d446c5f9f25ea7367a0eebfce72be.dir
+  size: 425370684
+  nfiles: 348
   path: raw