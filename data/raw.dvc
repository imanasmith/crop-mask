--- conflicted
+++ resolved
@@ -1,10 +1,5 @@
 outs:
-<<<<<<< HEAD
-- md5: 1d0910931273284917eb1a4efd6fb649.dir
-  size: 438229455
-=======
-- md5: d7873e3ca0971cf57edd7fb5b25eb6d1.dir
-  size: 437615158
->>>>>>> dc2658a0
-  nfiles: 365
+- md5: 8d2ccf8ca6000eef6599e3db4fb2bb4a.dir
+  size: 438255835
+  nfiles: 366
   path: raw