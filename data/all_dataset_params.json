{
    "geowiki_landcover_2017,Kenya,Mali,Mali_lower_CEO_2019,Mali_upper_CEO_2019,Togo,Rwanda,Uganda,digitalearthafrica_sahel,Ethiopia_Tigray_2020,Ethiopia_Tigray_2021,Ethiopia_Bure_Jimma_2019,Ethiopia_Bure_Jimma_2020,Argentina_Buenos_Aires,Malawi_CEO_2020,Malawi_CEO_2019,Malawi_FAO,Zambia_CEO_2019,Tanzania_CEO_2019,Namibia_CEO_2020,Sudan_Blue_Nile_CEO_2019,Hawaii_CEO_2020,EthiopiaTigrayCorrective2020_February_2022": {
        "normalizing_dict": {
            "mean": [
                -11.34676928963961,
                -18.293409796841523,
                1449.7379423506975,
                1391.414341903862,
                1396.8438180100472,
                1638.214258854396,
                2392.244351562458,
                2762.2486618052785,
                2654.959989845073,
                3016.0932213367196,
                844.0172291166597,
                2341.489528740903,
                1522.1067341714247,
                292.53846120391654,
                0.003541049040974463,
                840.1452555505961,
                5.988411798172347,
                0.3481682003556923
            ],
            "std": [
                4.262207807178182,
                5.218149636635509,
                1157.7507029621263,
                1099.5307820573394,
                1291.6490536288018,
                1241.9134849283437,
                1174.1244581132175,
                1224.0930979066632,
                1168.6653347312165,
                1235.4351222342368,
                723.2086309272233,
                1075.2254443581114,
                940.7479447841084,
                16.420100342714957,
                0.00412400074490701,
                719.111699656232,
                7.484802364488751,
                0.23677439779957102
            ]
        },
        "train_num_timesteps": [
            12
        ],
        "val_num_timesteps": [
            12
        ]
    },
    "geowiki_landcover_2017,Kenya,Mali,Mali_lower_CEO_2019,Mali_upper_CEO_2019,Togo,Rwanda,Uganda,digitalearthafrica_sahel,Ethiopia_Tigray_2020,Ethiopia_Tigray_2021,Ethiopia_Bure_Jimma_2019,Ethiopia_Bure_Jimma_2020,Argentina_Buenos_Aires,Malawi_CEO_2020,Malawi_CEO_2019,Malawi_FAO,Zambia_CEO_2019,Tanzania_CEO_2019,Namibia_CEO_2020,Sudan_Blue_Nile_CEO_2019,Hawaii_CEO_2020_November_2022": {
        "normalizing_dict": {
            "mean": [
                -11.327710250226808,
                -18.283221277270346,
                1450.819834520752,
                1393.9268881287114,
                1401.8089939875538,
                1642.452605965862,
                2393.883585822518,
                2762.860224846127,
                2655.367583621882,
                3015.6448988512634,
                845.0112062171896,
                2345.184937131625,
                1526.7973954710592,
                292.5398906098656,
                0.003541910725533651,
                845.630116831681,
                6.131584729268951,
                0.3464175321740995
            ],
            "std": [
                4.281301132983248,
                5.2241434341791475,
                1156.6583957423788,
                1098.299586107085,
                1290.4576417134838,
                1240.6961147822872,
                1172.7952064054186,
                1222.8147544315573,
                1167.5590850234344,
                1234.4607232693845,
                722.5235957043584,
                1075.0021760072136,
                940.5344835399064,
                16.425529765676114,
                0.004164601616655484,
                724.9284023714741,
                7.651566162813163,
                0.23659229629318967
            ]
        },
        "train_num_timesteps": [
            12,
            10,
            5
        ],
        "val_num_timesteps": [
            12
        ]
    },
    "geowiki_landcover_2017,Kenya,Mali,Mali_lower_CEO_2019,Mali_upper_CEO_2019,Togo,Rwanda,Uganda,digitalearthafrica_sahel,Ethiopia_Tigray_2020,Ethiopia_Tigray_2021,Ethiopia_Bure_Jimma_2019,Ethiopia_Bure_Jimma_2020,Argentina_Buenos_Aires,Malawi_CEO_2020,Malawi_CEO_2019,Malawi_FAO,Zambia_CEO_2019,Tanzania_CEO_2019,Namibia_CEO_2020,Sudan_Blue_Nile_CEO_2019,Hawaii_CEO_2020_September_2022": {
        "normalizing_dict": {
            "mean": [
                -11.319425731264474,
                -18.274478184067057,
                1451.307177921282,
                1394.7840587086932,
                1403.0986305915471,
                1644.0034109598587,
                2396.05838162298,
                2765.352050069141,
                2657.9181903397425,
                3018.362214273784,
                846.6527318852195,
                2347.3488176992273,
                1528.4560765070007,
                292.53689189775423,
                0.0035346482858298798,
                849.0881392390496,
                6.108325029701773,
                0.3470642367150429
            ],
            "std": [
                4.268464158973387,
                5.215475807388421,
                1157.3073339913765,
                1098.7623236404531,
                1290.969130304876,
                1240.8715408444032,
                1171.4151921584667,
                1220.656351087801,
                1165.379907499812,
                1231.6475867589338,
                722.5175011793742,
                1073.887565240119,
                940.5031371123614,
                16.43746455610971,
                0.004146131013762158,
                724.9558909308251,
                7.637983561269605,
                0.23587481686448467
            ]
        },
        "train_num_timesteps": [
            12,
            7
        ],
        "val_num_timesteps": [
            12
        ]
    },
    "geowiki_landcover_2017,Kenya,Mali,Mali_lower_CEO_2019,Mali_upper_CEO_2019,Togo,Rwanda,Uganda,open_buildings,digitalearthafrica_eastern,digitalearthafrica_sahel,Ethiopia,Ethiopia_Tigray_2020,Ethiopia_Tigray_2021,Ethiopia_Bure_Jimma_2019,Ethiopia_Bure_Jimma_2020,Argentina_Buenos_Aires,Malawi_CEO_2020,Malawi_CEO_2019,Malawi_FAO,Malawi_FAO_corrected,Zambia_CEO_2019,Tanzania_CEO_2019,Namibia_corrective_labels_2020,Malawi_corrected,Namibia_CEO_2020,Namibia_WFP,Sudan_Blue_Nile_CEO_2019,Hawaii_CEO_2020,HawaiiAgriculturalLandUse2020,KenyaCEO2019,HawaiiCorrective2020,HawaiiCorrectiveGuided2020,MalawiCorrectiveLabels2020,EthiopiaTigrayGhent2021,SudanBlueNileCEO2020,SudanBlueNileCorrectiveLabels2019,EthiopiaTigrayCorrective2020,SudanAlGadarefCEO2019,MaliStratifiedCEO2019,SudanAlGadarefCEO2020,NamibiaNorthStratified2020,Namibia_field_samples_22_23_September_2022": {
        "normalizing_dict": {
            "mean": [
                -11.183248402043874,
                -18.242273508174954,
                1405.3147144125296,
                1368.0530865521082,
                1386.4907288386805,
                1624.8174398757383,
                2394.1134711237673,
                2774.6932759465385,
                2664.0897866184237,
                3036.70442200866,
                819.0475230248056,
                2445.242231232652,
                1613.5729427810056,
                290.04133476660496,
                0.0035295772476719904,
                870.0455331913784,
                5.730049969807156,
                0.34610263913903755
            ],
            "std": [
                4.1275692939181035,
                5.026371506712525,
                993.4221519789318,
                958.7597932256554,
                1152.8245146072138,
                1103.3831153053839,
                1051.2518027368867,
                1118.1905044442437,
                1075.304871177405,
                1146.7138826570888,
                650.6440820234568,
                1134.755251935509,
                1027.9550638155877,
                36.16656450365299,
                0.004388041720289093,
                654.1364614601291,
                7.17371352923791,
                0.22924018611434074
            ]
        },
        "train_num_timesteps": [
            12,
            7
        ],
        "val_num_timesteps": [
            5
        ]
    },
    "geowiki_landcover_2017,Kenya,Mali,Mali_lower_CEO_2019,Mali_upper_CEO_2019,Togo,Rwanda,Uganda,open_buildings,digitalearthafrica_eastern,digitalearthafrica_sahel,Ethiopia,Ethiopia_Tigray_2020,Ethiopia_Tigray_2021,Ethiopia_Bure_Jimma_2019,Ethiopia_Bure_Jimma_2020,Argentina_Buenos_Aires,Malawi_CEO_2020,Malawi_CEO_2019,Malawi_FAO,Malawi_FAO_corrected,Zambia_CEO_2019,Tanzania_CEO_2019,Namibia_corrective_labels_2020,Malawi_corrected,Namibia_CEO_2020,Namibia_WFP,Sudan_Blue_Nile_CEO_2019,Hawaii_CEO_2020,HawaiiAgriculturalLandUse2020,KenyaCEO2019,HawaiiCorrective2020,HawaiiCorrectiveGuided2020,MalawiCorrectiveLabels2020,NamibiaFieldBoundary2022,SudanBlueNileCEO2020,SudanBlueNileCorrectiveLabels2019,EthiopiaTigrayCorrective2020,SudanAlGadarefCEO2019,MaliStratifiedCEO2019,SudanAlGadarefCEO2020_February_2022": {
        "normalizing_dict": {
            "mean": [
                -11.422702447618125,
                -18.569279302082474,
                1443.8369931997015,
                1416.1891974856007,
                1461.801104364849,
                1698.4956009218042,
                2446.515867712739,
                2825.4966931041386,
                2722.046299584288,
                3098.547867593712,
                861.5728913280906,
                2616.3575394441787,
                1780.19771006337,
                290.41562136574623,
                0.003402199259382295,
                886.3707917947966,
                5.4819669155506885,
                0.33485428464342853
            ],
            "std": [
                4.175861959471605,
                5.100802035356466,
                979.271906119491,
                953.8277351134814,
                1161.5209522668838,
                1112.9946868923626,
                1046.57145553086,
                1109.780404746673,
                1074.4063143872663,
                1144.6810875634226,
                670.8583854444877,
                1280.3070944651474,
                1189.3643333761622,
                34.876939277518915,
                0.004328041883806575,
                630.1364651926144,
                6.979917348697042,
                0.22608949819696653
            ]
        },
        "train_num_timesteps": [
            12
        ],
        "val_num_timesteps": [
            12
        ]
    },
    "geowiki_landcover_2017,Kenya,Mali,Mali_lower_CEO_2019,Mali_upper_CEO_2019,Togo,Rwanda,Uganda,open_buildings,digitalearthafrica_eastern,digitalearthafrica_sahel,Ethiopia,Ethiopia_Tigray_2020,Ethiopia_Tigray_2021,Ethiopia_Bure_Jimma_2019,Ethiopia_Bure_Jimma_2020,Argentina_Buenos_Aires,Malawi_CEO_2020,Malawi_CEO_2019,Malawi_FAO,Malawi_FAO_corrected,Zambia_CEO_2019,Tanzania_CEO_2019,Namibia_corrective_labels_2020,Malawi_corrected,Namibia_CEO_2020,Namibia_WFP,Sudan_Blue_Nile_CEO_2019,Hawaii_CEO_2020,HawaiiAgriculturalLandUse2020,KenyaCEO2019,HawaiiCorrective2020,HawaiiCorrectiveGuided2020,MalawiCorrectiveLabels2020,NamibiaFieldBoundary2022,SudanBlueNileCEO2020,SudanBlueNileCorrectiveLabels2019,EthiopiaTigrayCorrective2020,SudanAlGadarefCEO2019,MaliStratifiedCEO2019,SudanAlGadarefCEO2020_November_2022": {
        "normalizing_dict": {
            "mean": [
                -11.439365638877627,
                -18.606545975998483,
                1445.183380298818,
                1418.0857114225628,
                1465.0864209583292,
                1700.8462569343772,
                2446.6537237020307,
                2825.049998348732,
                2721.3175918433485,
                3097.5833672632098,
                861.1028849845957,
                2617.600881992651,
                1782.5853367106095,
                290.4510318346573,
                0.003393136822053397,
                882.9309345196244,
                5.475135830795568,
                0.33345542853371174
            ],
            "std": [
                4.181625916423944,
                5.1313723174266155,
                978.995221274165,
                953.4501253327929,
                1161.152380432254,
                1112.7187311944313,
                1046.7482325340723,
                1110.1392328877532,
                1074.9588374768962,
                1145.2968872218312,
                671.1295298987673,
                1279.9817959868135,
                1188.9502877345046,
                34.91501562567926,
                0.004325618556478736,
                630.6249894156837,
                6.977859068348178,
                0.22621357797302222
            ]
        },
        "train_num_timesteps": [
            12,
            5,
            10
        ],
        "val_num_timesteps": [
            12
        ]
    },
    "geowiki_landcover_2017,Kenya,Mali,Mali_lower_CEO_2019,Mali_upper_CEO_2019,Togo,Rwanda,Uganda,open_buildings,digitalearthafrica_eastern,digitalearthafrica_sahel,Ethiopia,Ethiopia_Tigray_2020,Ethiopia_Tigray_2021,Ethiopia_Bure_Jimma_2019,Ethiopia_Bure_Jimma_2020,Argentina_Buenos_Aires,Malawi_CEO_2020,Malawi_CEO_2019,Malawi_FAO,Malawi_FAO_corrected,Zambia_CEO_2019,Tanzania_CEO_2019,Namibia_corrective_labels_2020,Malawi_corrected,Namibia_CEO_2020,Namibia_WFP,Sudan_Blue_Nile_CEO_2019,Hawaii_CEO_2020,HawaiiAgriculturalLandUse2020,KenyaCEO2019,HawaiiCorrective2020,HawaiiCorrectiveGuided2020,MalawiCorrectiveLabels2020,NamibiaFieldBoundary2022,SudanBlueNileCEO2020,SudanBlueNileCorrectiveLabels2019,EthiopiaTigrayCorrective2020_February_2022": {
        "normalizing_dict": {
            "mean": [
                -11.368800854552337,
                -18.467177183967298,
                1446.344843871322,
                1414.4537541985221,
                1451.8009092197487,
                1691.2019775062943,
                2449.941253367103,
                2831.8946180974253,
                2728.9727813022982,
                3106.808969517214,
                865.5717106776737,
                2606.08485502203,
                1768.8216606018575,
                290.0616993134077,
                0.003463824096064716,
                891.4276994764975,
                5.470829660155419,
                0.3394961653827321
            ],
            "std": [
                4.139374539371061,
                5.022029718677264,
                993.1285972286968,
                964.549062546514,
                1166.9296857751508,
                1118.4666701644294,
                1051.0449850189598,
                1113.3746401785145,
                1078.6463873030084,
                1148.13771537709,
                677.0179206640952,
                1276.6423867934757,
                1187.0193178196387,
                35.39551940409483,
                0.004331232623421134,
                630.4000296192017,
                6.93443916352825,
                0.2263184272365326
            ]
        },
        "train_num_timesteps": [
            12
        ],
        "val_num_timesteps": [
            12
        ]
    },
    "geowiki_landcover_2017,Kenya,Mali,Mali_lower_CEO_2019,Mali_upper_CEO_2019,Togo,Rwanda,Uganda,open_buildings,digitalearthafrica_eastern,digitalearthafrica_sahel,Ethiopia,Ethiopia_Tigray_2020,Ethiopia_Tigray_2021,Ethiopia_Bure_Jimma_2019,Ethiopia_Bure_Jimma_2020,Argentina_Buenos_Aires,Malawi_CEO_2020,Malawi_CEO_2019,Malawi_FAO,Malawi_FAO_corrected,Zambia_CEO_2019,Tanzania_CEO_2019,Namibia_corrective_labels_2020,Malawi_corrected,Namibia_CEO_2020,Namibia_WFP,Sudan_Blue_Nile_CEO_2019,Hawaii_CEO_2020,HawaiiAgriculturalLandUse2020,KenyaCEO2019,HawaiiCorrective2020,HawaiiCorrectiveGuided2020,MalawiCorrectiveLabels2020,NamibiaFieldBoundary2022,SudanBlueNileCEO2020,SudanBlueNileCorrectiveLabels2019,EthiopiaTigrayCorrective2020_November_2022": {
        "normalizing_dict": {
            "mean": [
                -11.363600430172939,
                -18.475127981196426,
                1450.4328626061358,
                1420.0432888037856,
                1460.2193169767331,
                1698.9099594594784,
                2456.095104053176,
                2837.5927228335795,
                2734.10176408695,
                3111.559334607576,
                868.4728681889706,
                2612.95910278317,
                1776.4613618719611,
                290.0037993048394,
                0.003469156075501947,
                894.2585360332348,
                5.582854863396833,
                0.3376249623725362
            ],
            "std": [
                4.158643938580521,
                5.033832340345675,
                995.4404722080856,
                966.3849867807796,
                1169.1231682681248,
                1120.5921007114753,
                1052.0931675486324,
                1114.1398883964953,
                1079.790107158016,
                1149.263502546417,
                678.6376328286839,
                1279.0044331212496,
                1189.1036952902348,
                35.56671052686138,
                0.004360463074610253,
                637.8005066512918,
                7.073073454100647,
                0.2262281666560301
            ]
        },
        "train_num_timesteps": [
            12,
            5,
            10
        ],
        "val_num_timesteps": [
            12
        ]
    },
    "geowiki_landcover_2017,Kenya,Mali,Mali_lower_CEO_2019,Mali_upper_CEO_2019,Togo,Rwanda,Uganda,open_buildings,digitalearthafrica_eastern,digitalearthafrica_sahel,Ethiopia,Ethiopia_Tigray_2020,Ethiopia_Tigray_2021,Ethiopia_Bure_Jimma_2019,Ethiopia_Bure_Jimma_2020,Argentina_Buenos_Aires,Malawi_CEO_2020,Malawi_CEO_2019,Malawi_FAO,Malawi_FAO_corrected,Zambia_CEO_2019,Tanzania_CEO_2019,Namibia_corrective_labels_2020,Malawi_corrected,Namibia_CEO_2020,Namibia_WFP,Sudan_Blue_Nile_CEO_2019,Hawaii_CEO_2020,HawaiiAgriculturalLandUse2020,KenyaCEO2019,HawaiiCorrective2020,HawaiiCorrectiveGuided2020,MalawiCorrectiveLabels2020,NamibiaFieldBoundary2022,SudanBlueNileCEO2020,SudanBlueNileCorrectiveLabels2019,EthiopiaTigrayCorrective2020_September_2022": {
        "normalizing_dict": {
            "mean": [
                -11.360176869738844,
                -18.47596872375113,
                1454.1740476096395,
                1423.9625373215713,
                1466.2116321802198,
                1704.601278594671,
                2460.5424457012327,
                2841.8344297432614,
                2738.5951939876977,
                3115.5437179217192,
                873.8003971820252,
                2617.887980743542,
                1782.7195265367789,
                289.9078762192804,
                0.003450445349840933,
                890.2884183265865,
                5.565788406033603,
                0.3372351147634009
            ],
            "std": [
                4.149661828320894,
                5.011930714859373,
                1000.6064088892277,
                971.3024284258024,
                1174.7206074316694,
                1126.1774743870997,
                1055.7417507051437,
                1116.8106473419284,
                1082.2547423205021,
                1151.1629476683424,
                681.909129048768,
                1282.691050993229,
                1193.8495358754099,
                35.88748215521595,
                0.004359464851538355,
                636.7357793436425,
                7.057524938488492,
                0.22553801853932942
            ]
        },
        "train_num_timesteps": [
            12,
            7
        ],
        "val_num_timesteps": [
            12
        ]
    },
    "geowiki_landcover_2017,Kenya,Mali,Mali_lower_CEO_2019,Mali_upper_CEO_2019,Togo,Rwanda,Uganda,open_buildings,digitalearthafrica_eastern,digitalearthafrica_sahel,Ethiopia,Ethiopia_Tigray_2020,Ethiopia_Tigray_2021,Ethiopia_Bure_Jimma_2019,Ethiopia_Bure_Jimma_2020,Argentina_Buenos_Aires,Malawi_CEO_2020,Malawi_CEO_2019,Malawi_FAO,Malawi_FAO_corrected,Zambia_CEO_2019,Tanzania_CEO_2019,Namibia_corrective_labels_2020,Malawi_corrected,Namibia_CEO_2020,Namibia_WFP,Sudan_Blue_Nile_CEO_2019,Hawaii_CEO_2020,HawaiiAgriculturalLandUse2020,KenyaCEO2019,HawaiiCorrective2020,HawaiiCorrectiveGuided2020,MalawiCorrectiveLabels2020,NamibiaFieldBoundary2022,SudanBlueNileCEO2020,SudanBlueNileCorrectiveLabels2019_February_2022": {
        "normalizing_dict": {
            "mean": [
                -11.010597629614267,
                -17.93315934142609,
                1378.2978125266088,
                1328.6964602223075,
                1322.884621471166,
                1566.8207932889168,
                2366.718846106888,
                2754.3006206627592,
                2641.1031474777196,
                3014.0920773968824,
                792.3412644439321,
                2338.3983212157955,
                1506.7912934630426,
                288.78254624669995,
                0.003701980080560818,
                860.8552925413142,
                5.744312274120629,
                0.3613212869925251
            ],
            "std": [
                4.052190929484339,
                4.853169882857092,
                1023.8963950726392,
                974.1216238230556,
                1152.4407343698576,
                1102.8347099301604,
                1055.6941473402348,
                1121.517056595048,
                1074.5190205815538,
                1143.2850676506323,
                643.3376730019947,
                1006.9829254193263,
                886.699505536348,
                38.449714731667456,
                0.004337666658650211,
                669.3151973014602,
                7.047812171489939,
                0.23016446139047195
            ]
        },
        "train_num_timesteps": [
            12
        ],
        "val_num_timesteps": [
            12
        ]
    },
    "geowiki_landcover_2017,Kenya,Mali,Mali_lower_CEO_2019,Mali_upper_CEO_2019,Togo,Rwanda,Uganda,open_buildings,digitalearthafrica_eastern,digitalearthafrica_sahel,Ethiopia,Ethiopia_Tigray_2020,Ethiopia_Tigray_2021,Ethiopia_Bure_Jimma_2019,Ethiopia_Bure_Jimma_2020,Argentina_Buenos_Aires,Malawi_CEO_2020,Malawi_CEO_2019,Malawi_FAO,Malawi_FAO_corrected,Zambia_CEO_2019,Tanzania_CEO_2019,Namibia_corrective_labels_2020,Malawi_corrected,Namibia_CEO_2020,Namibia_WFP,Sudan_Blue_Nile_CEO_2019,Hawaii_CEO_2020,HawaiiAgriculturalLandUse2020,KenyaCEO2019,HawaiiCorrective2020,HawaiiCorrectiveGuided2020,MalawiCorrectiveLabels2020,NamibiaFieldBoundary2022,SudanBlueNileCorrectiveLabels2019_February_2022": {
        "normalizing_dict": {
            "mean": [
                -10.988981592257796,
                -17.91244951696709,
                1379.010073722385,
                1328.800625164217,
                1321.1702728103958,
                1565.728200588372,
                2369.441562134159,
                2758.036597326127,
                2644.077105402087,
                3017.309074976321,
                792.5015863916065,
                2329.992982560734,
                1499.7820606633395,
                288.6535072848313,
                0.003729130057286396,
                859.7559485672582,
                5.792173617085315,
                0.36266787286045654
            ],
            "std": [
                4.059189531023125,
                4.8608918159160215,
                1029.7706249157943,
                979.3127275583205,
                1157.9887887421285,
                1108.278469841328,
                1060.5272404944055,
                1126.1002732322274,
                1079.0033339478161,
                1147.7134338496564,
                646.0887764768584,
                1004.5736818679163,
                884.5745788305717,
                38.699865733404884,
                0.004349719128436055,
                673.1310168994868,
                7.079269671174511,
                0.23065168255519425
            ]
        },
        "train_num_timesteps": [
            12
        ],
        "val_num_timesteps": [
            12
        ]
    },
    "geowiki_landcover_2017,Kenya,Mali,Mali_lower_CEO_2019,Mali_upper_CEO_2019,Togo,Rwanda,Uganda,open_buildings,digitalearthafrica_eastern,digitalearthafrica_sahel,Ethiopia,Ethiopia_Tigray_2020,Ethiopia_Tigray_2021,Ethiopia_Bure_Jimma_2019,Ethiopia_Bure_Jimma_2020,Argentina_Buenos_Aires,Malawi_CEO_2020,Malawi_CEO_2019,Malawi_FAO,Malawi_FAO_corrected,Zambia_CEO_2019,Tanzania_CEO_2019,Namibia_corrective_labels_2020,Malawi_corrected,Namibia_CEO_2020,Namibia_WFP,Sudan_Blue_Nile_CEO_2019,Hawaii_CEO_2020,HawaiiAgriculturalLandUse2020,KenyaCEO2019,HawaiiCorrective2020,HawaiiCorrectiveGuided2020,MalawiCorrectiveLabels2020,NamibiaFieldBoundary2022_February_2022": {
        "normalizing_dict": {
            "mean": [
                -11.00434924866183,
                -17.928923477652454,
                1379.5880177229285,
                1329.6320634566941,
                1322.7398635795187,
                1567.443830476057,
                2370.043718668107,
                2758.341560740495,
                2645.2840062642676,
                3018.235839856404,
                795.3015255817961,
                2336.7853120091363,
                1505.3290896753745,
                288.6547215850901,
                0.0037224423081774908,
                862.8474249518085,
                5.76712443674822,
                0.36245228607107716
            ],
            "std": [
                4.0585149696749765,
                4.856382951881445,
                1028.6943955444208,
                978.5584713259958,
                1157.1235941909872,
                1107.504289487754,
                1059.2358298317542,
                1124.5772811784689,
                1077.41733079215,
                1146.0235958785781,
                645.6734935500274,
                1008.0418161969949,
                887.9919233737181,
                38.64446823499577,
                0.004348983441115916,
                670.6670679861483,
                7.060310493349738,
                0.2301550539432894
            ]
        },
        "train_num_timesteps": [
            12
        ],
        "val_num_timesteps": [
            12
        ]
    },
    "geowiki_landcover_2017,Kenya,Mali,Mali_lower_CEO_2019,Mali_upper_CEO_2019,Togo,Rwanda,Uganda,open_buildings,digitalearthafrica_eastern,digitalearthafrica_sahel,Ethiopia,Ethiopia_Tigray_2020,Ethiopia_Tigray_2021,Ethiopia_Bure_Jimma_2019,Ethiopia_Bure_Jimma_2020,Argentina_Buenos_Aires,Malawi_CEO_2020,Malawi_CEO_2019,Malawi_FAO,Malawi_FAO_corrected,Zambia_CEO_2019,Tanzania_CEO_2019,Namibia_corrective_labels_2020,Malawi_corrected,Namibia_CEO_2020,Namibia_WFP,Sudan_Blue_Nile_CEO_2019,Hawaii_CEO_2020,HawaiiAgriculturalLandUse2020,KenyaCEO2019,HawaiiCorrective2020,HawaiiCorrectiveGuided2020,MalawiCorrectiveLabels2020_February_2022": {
        "normalizing_dict": {
            "mean": [
                -10.971527957742747,
                -17.916626289415934,
                1371.8736187779853,
                1324.0564841385956,
                1318.896476895371,
                1563.3902867846919,
                2362.1003105622167,
                2748.856464470517,
                2636.660447819004,
                3009.081797158124,
                791.9283586009534,
                2337.8329821307634,
                1505.6806484343535,
                289.1383339217239,
                0.003726795156174737,
                871.2228823088133,
                5.897223833893711,
                0.3610188896552824
            ],
            "std": [
                4.038114856699702,
                4.829708209321537,
                1008.0566152764075,
                959.5297898919465,
                1136.4035722328942,
                1086.5056375770405,
                1042.542932529577,
                1110.0167631261163,
                1063.2420473465459,
                1131.9189828431674,
                635.6137177734267,
                996.1208840255091,
                879.0837050302083,
                37.69172256075741,
                0.004447081523220496,
                666.5056508936523,
                7.263854057827555,
                0.2295734539118301
            ]
        },
        "train_num_timesteps": [
            12
        ],
        "val_num_timesteps": [
            12
        ]
    },
    "geowiki_landcover_2017,Kenya,Mali,Mali_lower_CEO_2019,Mali_upper_CEO_2019,Togo,Rwanda,Uganda,open_buildings,digitalearthafrica_eastern,digitalearthafrica_sahel,Ethiopia,Ethiopia_Tigray_2020,Ethiopia_Tigray_2021,Ethiopia_Bure_Jimma_2019,Ethiopia_Bure_Jimma_2020,Argentina_Buenos_Aires,Malawi_CEO_2020,Malawi_CEO_2019,Malawi_FAO,Malawi_FAO_corrected,Zambia_CEO_2019,Tanzania_CEO_2019,Namibia_corrective_labels_2020,Malawi_corrected,Namibia_CEO_2020,Namibia_WFP,Sudan_Blue_Nile_CEO_2019,Hawaii_CEO_2020,HawaiiAgriculturalLandUse2020,KenyaCEO2019,HawaiiCorrective2020,HawaiiCorrectiveGuided2020,SudanBlueNileCEO2020,SudanBlueNileCorrectiveLabels2019,EthiopiaTigrayCorrective2020_February_2022": {
        "normalizing_dict": {
            "mean": [
                -10.991938296373197,
                -17.933107023571026,
                1377.4112771095643,
                1329.0816967390772,
                1322.0174815285807,
                1565.841259827651,
                2364.5837288648627,
                2751.1424686854175,
                2637.9128112664903,
                3010.166514411151,
                794.0239423859114,
                2324.2717425722894,
                1494.0182689322696,
                289.0957608272033,
                0.003697687513166399,
                865.7794774046553,
                5.892757671594849,
                0.3605532631756689
            ],
            "std": [
                4.060973899583336,
                4.868885404776655,
                1017.1146375685204,
                967.9434404537776,
                1146.5812663331487,
                1096.8645674986913,
                1051.7346043959365,
                1118.8269638865959,
                1072.0548688823612,
                1141.1047799326186,
                641.5297167501743,
                998.352604380445,
                878.8761754796207,
                38.25015324068292,
                0.004394947286278237,
                673.9568644131806,
                7.292671613117573,
                0.2309040346583713
            ]
        },
        "train_num_timesteps": [
            12
        ],
        "val_num_timesteps": [
            12
        ]
    },
    "geowiki_landcover_2017,Kenya,Mali,Mali_lower_CEO_2019,Mali_upper_CEO_2019,Togo,Rwanda,Uganda,open_buildings,digitalearthafrica_eastern,digitalearthafrica_sahel,Ethiopia,Ethiopia_Tigray_2020,Ethiopia_Tigray_2021,Ethiopia_Bure_Jimma_2019,Ethiopia_Bure_Jimma_2020,Argentina_Buenos_Aires,Malawi_CEO_2020,Malawi_CEO_2019,Malawi_FAO,Malawi_FAO_corrected,Zambia_CEO_2019,Tanzania_CEO_2019,Namibia_corrective_labels_2020,Malawi_corrected,Namibia_CEO_2020,Namibia_WFP,Sudan_Blue_Nile_CEO_2019,Hawaii_CEO_2020_February_2022": {
        "normalizing_dict": {
            "mean": [
                -11.102590132528618,
                -18.04280085793947,
                1412.8458557130932,
                1362.805624644477,
                1368.7888937423854,
                1606.0164803250568,
                2380.775196001537,
                2757.3848472889254,
                2642.7892757933737,
                3012.0405061894785,
                813.2763850206367,
                2371.0652862121815,
                1540.221544289527,
                292.96293071703417,
                0.0036823430639843445,
                894.4728889332766,
                5.77291795508119,
                0.3509678607050165
            ],
            "std": [
                4.149040589436702,
                4.968289902355385,
                1076.8589724406017,
                1022.8510967887388,
                1205.0613224098117,
                1157.0185454939142,
                1094.2510599138282,
                1146.2531635210094,
                1095.1266669105394,
                1159.2485105175083,
                674.6272675369021,
                1027.0844300275187,
                903.0408777036678,
                15.179218776176244,
                0.004075710772599314,
                686.643649178275,
                7.213693858069893,
                0.22617639933841938
            ]
        },
        "train_num_timesteps": [
            12
        ],
        "val_num_timesteps": [
            12
        ]
    },
    "geowiki_landcover_2017,Kenya,Mali,Mali_lower_CEO_2019,Mali_upper_CEO_2019,Togo,Rwanda,Uganda,open_buildings,digitalearthafrica_eastern,digitalearthafrica_sahel,Ethiopia,Ethiopia_Tigray_2020,Ethiopia_Tigray_2021,Ethiopia_Bure_Jimma_2019,Ethiopia_Bure_Jimma_2020,Argentina_Buenos_Aires,Malawi_CEO_2020,Malawi_FAO,Malawi_FAO_corrected,Zambia_CEO_2019,Tanzania_CEO_2019_February_2022": {
        "normalizing_dict": {
            "mean": [
                -11.023295565438683,
                -17.987949879887346,
                1407.67238064444,
                1359.5988389964828,
                1364.2811601077321,
                1602.9618598725958,
                2383.6197571161515,
                2761.0492174235583,
                2644.645101668003,
                3014.388887377539,
                811.6178117206795,
                2357.3728353161605,
                1527.148768103862,
                293.58106565509956,
                0.0037541808632087907,
                906.8819147422674,
                5.975867390768179,
                0.35244612237975115
            ],
            "std": [
                4.171348949999893,
                4.973927335839709,
                1072.7678242863578,
                1017.3737261985541,
                1198.7322889324985,
                1150.506535900463,
                1088.131594652444,
                1138.9464110111705,
                1087.7615947242414,
                1150.4854548727292,
                671.8134426750805,
                1001.9072518350144,
                881.705716616864,
                8.422475587268458,
                0.004211141253156917,
                690.2962377760443,
                7.506268929454866,
                0.22497385349136853
            ]
        },
        "train_num_timesteps": [
            12
        ],
        "val_num_timesteps": [
            12
        ]
    },
<<<<<<< HEAD
    "geowiki_landcover_2017,Kenya,Mali,Mali_lower_CEO_2019,Mali_upper_CEO_2019,Togo,Rwanda,Uganda,open_buildings,digitalearthafrica_eastern,digitalearthafrica_sahel,Ethiopia,Ethiopia_Tigray_2020,Ethiopia_Tigray_2021,Ethiopia_Bure_Jimma_2019,Ethiopia_Bure_Jimma_2020,Malawi_CEO_2020,Malawi_CEO_2019,Malawi_FAO,Malawi_FAO_corrected,Zambia_CEO_2019,Tanzania_CEO_2019,Namibia_corrective_labels_2020,Malawi_corrected,Namibia_CEO_2020,Namibia_WFP,Sudan_Blue_Nile_CEO_2019,Hawaii_CEO_2020,Senegal_CEO_2022,HawaiiAgriculturalLandUse2020,KenyaCEO2019,HawaiiCorrective2020,HawaiiCorrectiveGuided2020,MalawiCorrectiveLabels2020,SudanBlueNileCEO2020,SudanBlueNileCorrectiveLabels2019,EthiopiaTigrayCorrective2020,SudanAlGadarefCEO2019,MaliStratifiedCEO2019,SudanAlGadarefCEO2020,NamibiaNorthStratified2020,Namibia_field_samples_22_23,SudanGedarefDarfurAlJazirah2022,Uganda_NorthCEO2022_February_2022": {
        "normalizing_dict": {
            "mean": [
                -11.25691012172637,
                -18.338828429158955,
                1433.4582289782181,
                1399.2969170020754,
                1423.3032521108307,
                1658.695564775768,
                2416.79400078776,
                2795.0879968543036,
                2684.2766645049655,
                3057.1599180220946,
                837.0347950130708,
                2490.3180781440487,
                1654.4694890233875,
                290.3571918154814,
                0.004203473648839893,
                863.0973391101553,
                5.662099377181516,
                0.3395040913900502
            ],
            "std": [
                4.155966536263751,
                5.070287758671987,
                996.2300561616141,
                967.2859202570439,
                1162.9001592774637,
                1111.122829721749,
                1051.7841124075342,
                1117.430982784676,
                1074.699394182876,
                1146.8548459288825,
                654.7536884886181,
                1167.5133929464816,
                1056.394243142688,
                35.73506367035601,
                0.012049246292077462,
                648.1405009015489,
                7.120269245895543,
                0.2298401755506284
=======
    "geowiki_landcover_2017,Kenya,Mali,Mali_lower_CEO_2019,Mali_upper_CEO_2019,Togo,Rwanda,Uganda,open_buildings,digitalearthafrica_eastern,digitalearthafrica_sahel,Ethiopia,Ethiopia_Tigray_2020,Ethiopia_Tigray_2021,Ethiopia_Bure_Jimma_2019,Ethiopia_Bure_Jimma_2020,Malawi_CEO_2020,Malawi_CEO_2019,Malawi_FAO,Malawi_FAO_corrected,Zambia_CEO_2019,Tanzania_CEO_2019,Namibia_corrective_labels_2020,Malawi_corrected,Namibia_CEO_2020,Namibia_WFP,Sudan_Blue_Nile_CEO_2019,Hawaii_CEO_2020,Senegal_CEO_2022,HawaiiAgriculturalLandUse2020,KenyaCEO2019,HawaiiCorrective2020,HawaiiCorrectiveGuided2020,MalawiCorrectiveLabels2020,SudanBlueNileCEO2020,SudanBlueNileCorrectiveLabels2019,EthiopiaTigrayCorrective2020,SudanAlGadarefCEO2019,MaliStratifiedCEO2019,SudanAlGadarefCEO2020,NamibiaNorthStratified2020,Namibia_field_samples_22_23,SudanGedarefDarfurAlJazirah2022,Uganda_NorthCEO2022_April_2022": {
        "normalizing_dict": {
            "mean": [
                -11.237267862750995,
                -18.31897189425738,
                1427.1249282397805,
                1392.2920630182234,
                1413.933355932032,
                1649.8308885212625,
                2410.192673764317,
                2788.6228349989365,
                2677.8679340427175,
                3050.1664725095543,
                832.0893566333557,
                2476.565173341861,
                1642.3156910743508,
                290.29466302730793,
                0.004200277523152472,
                869.9279441832106,
                5.681313051583148,
                0.3408127019197783
            ],
            "std": [
                4.148586002958,
                5.067535762305087,
                994.9487230098775,
                964.7771093290659,
                1158.4610023794728,
                1106.9574571702549,
                1049.5854891173187,
                1115.4266857889586,
                1072.7704762600683,
                1144.3089350576156,
                652.5091702939972,
                1153.41525661545,
                1043.817004284118,
                35.77404220569677,
                0.010885137127068222,
                645.4657900112733,
                7.1340048996096455,
                0.229768937229878
>>>>>>> 423684f8
            ]
        },
        "train_num_timesteps": [
            12
        ],
        "val_num_timesteps": [
            12
        ]
    },
    "geowiki_landcover_2017,Kenya,Mali,Mali_lower_CEO_2019,Mali_upper_CEO_2019,Togo,Rwanda,Uganda,open_buildings,digitalearthafrica_eastern,digitalearthafrica_sahel,Ethiopia,Ethiopia_Tigray_2020,Ethiopia_Tigray_2021,Ethiopia_Bure_Jimma_2019,Ethiopia_Bure_Jimma_2020,Malawi_CEO_2020,Malawi_CEO_2019,Malawi_FAO,Malawi_FAO_corrected,Zambia_CEO_2019,Tanzania_CEO_2019,Namibia_corrective_labels_2020,Malawi_corrected,Namibia_CEO_2020,Namibia_WFP,Sudan_Blue_Nile_CEO_2019,Hawaii_CEO_2020,Senegal_CEO_2022,HawaiiAgriculturalLandUse2020,KenyaCEO2019,HawaiiCorrective2020,HawaiiCorrectiveGuided2020,MalawiCorrectiveLabels2020,SudanBlueNileCEO2020,SudanBlueNileCorrectiveLabels2019,EthiopiaTigrayCorrective2020,SudanAlGadarefCEO2019,MaliStratifiedCEO2019,SudanAlGadarefCEO2020,NamibiaNorthStratified2020,Namibia_field_samples_22_23,SudanGedarefDarfurAlJazirah2022_February_2022": {
        "normalizing_dict": {
            "mean": [
                -11.240563361786592,
                -18.31772706883728,
                1424.4197550592164,
                1389.4618102069437,
                1411.591984425711,
                1647.691167181374,
                2408.6073472210137,
                2787.44281279511,
                2676.639191785945,
                3049.3390016388857,
                829.0190980533071,
                2475.615259139834,
                1640.087969696613,
                290.23642039992035,
                0.003533271277644209,
                867.0058173204894,
                5.6945318209111715,
                0.34148216058103203
            ],
            "std": [
                4.15772243565306,
                5.06975066521359,
                996.7506934123145,
                966.4231923763967,
                1160.9468924984694,
                1109.546880121971,
                1051.9349270324196,
                1117.919690650391,
                1075.0052188607472,
                1147.0384174148962,
                652.3880621807652,
                1158.508478184196,
                1047.2536692616166,
                35.88468565006044,
                0.005125751577147598,
                649.5809227530514,
                7.147750770251302,
                0.22990170431382564
            ]
        },
        "train_num_timesteps": [
            12
        ],
        "val_num_timesteps": [
            12
        ]
    },
    "geowiki_landcover_2017,Kenya,Mali,Mali_lower_CEO_2019,Mali_upper_CEO_2019,Togo,Rwanda,Uganda,open_buildings,digitalearthafrica_eastern,digitalearthafrica_sahel,Ethiopia,Ethiopia_Tigray_2020,Ethiopia_Tigray_2021,Ethiopia_Bure_Jimma_2019,Ethiopia_Bure_Jimma_2020,Malawi_CEO_2020,Malawi_CEO_2019,Malawi_FAO,Malawi_FAO_corrected,Zambia_CEO_2019,Tanzania_CEO_2019,Namibia_corrective_labels_2020,Malawi_corrected,Namibia_CEO_2020,Namibia_WFP,Sudan_Blue_Nile_CEO_2019,Hawaii_CEO_2020,Senegal_CEO_2022,HawaiiAgriculturalLandUse2020,KenyaCEO2019,HawaiiCorrective2020,HawaiiCorrectiveGuided2020,MalawiCorrectiveLabels2020,SudanBlueNileCEO2020,SudanBlueNileCorrectiveLabels2019,EthiopiaTigrayCorrective2020,SudanAlGadarefCEO2019,MaliStratifiedCEO2019,SudanAlGadarefCEO2020,NamibiaNorthStratified2020,Namibia_field_samples_22_23_February_2022": {
        "normalizing_dict": {
            "mean": [
                -11.226179646030607,
                -18.305864638806245,
                1417.0382518429224,
                1381.4761677673412,
                1401.9511690129398,
                1638.3171773218564,
                2401.0036500152883,
                2780.0026074988864,
                2669.1542136674607,
                3041.4114867769804,
                822.2376984884866,
                2461.6692641588575,
                1627.5209218027167,
                290.1540193838061,
                0.0035061009933483314,
                872.7128069280895,
                5.720580199559481,
                0.34287992268133555
            ],
            "std": [
                4.15632238820094,
                5.073658771237906,
                996.6379566085908,
                965.1417095000573,
                1158.5145073098563,
                1107.1598215471938,
                1050.7369970599418,
                1116.8205844734746,
                1073.8476307076482,
                1145.4443618582873,
                649.7494577970059,
                1147.2947240037888,
                1037.1541910214983,
                35.97819303831188,
                0.004383479294111563,
                648.6826922113422,
                7.168400786838628,
                0.23005468851658417
            ]
        },
        "train_num_timesteps": [
            12
        ],
        "val_num_timesteps": [
            12
        ]
    }
}<|MERGE_RESOLUTION|>--- conflicted
+++ resolved
@@ -808,100 +808,6 @@
             12
         ]
     },
-<<<<<<< HEAD
-    "geowiki_landcover_2017,Kenya,Mali,Mali_lower_CEO_2019,Mali_upper_CEO_2019,Togo,Rwanda,Uganda,open_buildings,digitalearthafrica_eastern,digitalearthafrica_sahel,Ethiopia,Ethiopia_Tigray_2020,Ethiopia_Tigray_2021,Ethiopia_Bure_Jimma_2019,Ethiopia_Bure_Jimma_2020,Malawi_CEO_2020,Malawi_CEO_2019,Malawi_FAO,Malawi_FAO_corrected,Zambia_CEO_2019,Tanzania_CEO_2019,Namibia_corrective_labels_2020,Malawi_corrected,Namibia_CEO_2020,Namibia_WFP,Sudan_Blue_Nile_CEO_2019,Hawaii_CEO_2020,Senegal_CEO_2022,HawaiiAgriculturalLandUse2020,KenyaCEO2019,HawaiiCorrective2020,HawaiiCorrectiveGuided2020,MalawiCorrectiveLabels2020,SudanBlueNileCEO2020,SudanBlueNileCorrectiveLabels2019,EthiopiaTigrayCorrective2020,SudanAlGadarefCEO2019,MaliStratifiedCEO2019,SudanAlGadarefCEO2020,NamibiaNorthStratified2020,Namibia_field_samples_22_23,SudanGedarefDarfurAlJazirah2022,Uganda_NorthCEO2022_February_2022": {
-        "normalizing_dict": {
-            "mean": [
-                -11.25691012172637,
-                -18.338828429158955,
-                1433.4582289782181,
-                1399.2969170020754,
-                1423.3032521108307,
-                1658.695564775768,
-                2416.79400078776,
-                2795.0879968543036,
-                2684.2766645049655,
-                3057.1599180220946,
-                837.0347950130708,
-                2490.3180781440487,
-                1654.4694890233875,
-                290.3571918154814,
-                0.004203473648839893,
-                863.0973391101553,
-                5.662099377181516,
-                0.3395040913900502
-            ],
-            "std": [
-                4.155966536263751,
-                5.070287758671987,
-                996.2300561616141,
-                967.2859202570439,
-                1162.9001592774637,
-                1111.122829721749,
-                1051.7841124075342,
-                1117.430982784676,
-                1074.699394182876,
-                1146.8548459288825,
-                654.7536884886181,
-                1167.5133929464816,
-                1056.394243142688,
-                35.73506367035601,
-                0.012049246292077462,
-                648.1405009015489,
-                7.120269245895543,
-                0.2298401755506284
-=======
-    "geowiki_landcover_2017,Kenya,Mali,Mali_lower_CEO_2019,Mali_upper_CEO_2019,Togo,Rwanda,Uganda,open_buildings,digitalearthafrica_eastern,digitalearthafrica_sahel,Ethiopia,Ethiopia_Tigray_2020,Ethiopia_Tigray_2021,Ethiopia_Bure_Jimma_2019,Ethiopia_Bure_Jimma_2020,Malawi_CEO_2020,Malawi_CEO_2019,Malawi_FAO,Malawi_FAO_corrected,Zambia_CEO_2019,Tanzania_CEO_2019,Namibia_corrective_labels_2020,Malawi_corrected,Namibia_CEO_2020,Namibia_WFP,Sudan_Blue_Nile_CEO_2019,Hawaii_CEO_2020,Senegal_CEO_2022,HawaiiAgriculturalLandUse2020,KenyaCEO2019,HawaiiCorrective2020,HawaiiCorrectiveGuided2020,MalawiCorrectiveLabels2020,SudanBlueNileCEO2020,SudanBlueNileCorrectiveLabels2019,EthiopiaTigrayCorrective2020,SudanAlGadarefCEO2019,MaliStratifiedCEO2019,SudanAlGadarefCEO2020,NamibiaNorthStratified2020,Namibia_field_samples_22_23,SudanGedarefDarfurAlJazirah2022,Uganda_NorthCEO2022_April_2022": {
-        "normalizing_dict": {
-            "mean": [
-                -11.237267862750995,
-                -18.31897189425738,
-                1427.1249282397805,
-                1392.2920630182234,
-                1413.933355932032,
-                1649.8308885212625,
-                2410.192673764317,
-                2788.6228349989365,
-                2677.8679340427175,
-                3050.1664725095543,
-                832.0893566333557,
-                2476.565173341861,
-                1642.3156910743508,
-                290.29466302730793,
-                0.004200277523152472,
-                869.9279441832106,
-                5.681313051583148,
-                0.3408127019197783
-            ],
-            "std": [
-                4.148586002958,
-                5.067535762305087,
-                994.9487230098775,
-                964.7771093290659,
-                1158.4610023794728,
-                1106.9574571702549,
-                1049.5854891173187,
-                1115.4266857889586,
-                1072.7704762600683,
-                1144.3089350576156,
-                652.5091702939972,
-                1153.41525661545,
-                1043.817004284118,
-                35.77404220569677,
-                0.010885137127068222,
-                645.4657900112733,
-                7.1340048996096455,
-                0.229768937229878
->>>>>>> 423684f8
-            ]
-        },
-        "train_num_timesteps": [
-            12
-        ],
-        "val_num_timesteps": [
-            12
-        ]
-    },
     "geowiki_landcover_2017,Kenya,Mali,Mali_lower_CEO_2019,Mali_upper_CEO_2019,Togo,Rwanda,Uganda,open_buildings,digitalearthafrica_eastern,digitalearthafrica_sahel,Ethiopia,Ethiopia_Tigray_2020,Ethiopia_Tigray_2021,Ethiopia_Bure_Jimma_2019,Ethiopia_Bure_Jimma_2020,Malawi_CEO_2020,Malawi_CEO_2019,Malawi_FAO,Malawi_FAO_corrected,Zambia_CEO_2019,Tanzania_CEO_2019,Namibia_corrective_labels_2020,Malawi_corrected,Namibia_CEO_2020,Namibia_WFP,Sudan_Blue_Nile_CEO_2019,Hawaii_CEO_2020,Senegal_CEO_2022,HawaiiAgriculturalLandUse2020,KenyaCEO2019,HawaiiCorrective2020,HawaiiCorrectiveGuided2020,MalawiCorrectiveLabels2020,SudanBlueNileCEO2020,SudanBlueNileCorrectiveLabels2019,EthiopiaTigrayCorrective2020,SudanAlGadarefCEO2019,MaliStratifiedCEO2019,SudanAlGadarefCEO2020,NamibiaNorthStratified2020,Namibia_field_samples_22_23,SudanGedarefDarfurAlJazirah2022_February_2022": {
         "normalizing_dict": {
             "mean": [
