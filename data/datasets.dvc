--- conflicted
+++ resolved
@@ -1,11 +1,5 @@
 outs:
-<<<<<<< HEAD
-- md5: 044bb768b2cc235f3add5da690b03cc9.dir
-  size: 481576092
-  nfiles: 27
-=======
-- md5: 3624f5ceff22d1d6b00977d4b270dd67.dir
-  size: 490308540
+- md5: a196ad419b883f66c347c2861a840595.dir
+  size: 485726438
   nfiles: 28
->>>>>>> ddbfac53
   path: datasets