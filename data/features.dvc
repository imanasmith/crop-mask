--- conflicted
+++ resolved
@@ -1,11 +1,5 @@
 outs:
-<<<<<<< HEAD
-- md5: 5f0b0ae624b6d148d6d7a7429f142930.dir
-  size: 327544591
-  nfiles: 85768
-=======
 - md5: 9c1263d36808cdee3585465ce5b56a33.dir
   size: 319392983
   nfiles: 83543
->>>>>>> 36d28eb3
   path: features