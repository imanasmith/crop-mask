--- conflicted
+++ resolved
@@ -210,11 +210,7 @@
 curl -X POST http://us-central1-bsos-geog-harvest1.cloudfunctions.net/export-unlabeled \
     -o - \
     -H "Content-Type:application/json" \
-<<<<<<< HEAD
-    -d @gcp/<example>.json
-=======
-    -d @gcp/requests/<example>.json 
->>>>>>> a642aff0
+    -d @gcp/requests/<example>.json
 ```
 
 **Tracking progress**
