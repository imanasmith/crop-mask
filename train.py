"""
Script that uses argument parameters to train an individual model
"""
from argparse import ArgumentParser

from openmapflow.bbox import BBox

from datasets import datasets
from src.bboxes import bboxes
from src.models import Model
from src.pipeline_funcs import train_model

<<<<<<< HEAD
train_datasets = [
    "geowiki_landcover_2017",
    "Kenya",
    "Mali",
    "Mali_lower_CEO_2019",
    "Mali_upper_CEO_2019",
    "Togo",
    "Rwanda",
    "Uganda",
    "open_buildings",
    "digitalearthafrica_eastern",
    "digitalearthafrica_sahel",
    "Ethiopia",
    "Ethiopia_Tigray_2020",
    "Ethiopia_Tigray_2021",
    "Ethiopia_Bure_Jimma_2019",
    "Ethiopia_Bure_Jimma_2020",
    "Argentina_Buenos_Aires",
    "Malawi_CEO_2020",
    "Malawi_FAO",
    "Malawi_FAO_corrected",
    "Zambia_CEO_2019",
    "Tanzania_CEO_2019",
]

selected_bbox = bboxes["Hawaii"]

parser = ArgumentParser()
parser.add_argument("--model_name", type=str, default="Hawaii_2020")
parser.add_argument("--eval_datasets", type=str, default="Hawaii_CEO_2020")
=======
selected_bbox = bboxes["Sudan_Blue_Nile"]
train_datasets = [datasets[1].dataset]  # [d.dataset for d in datasets]

parser = ArgumentParser()
parser.add_argument("--model_name", type=str, default="Sudan_Blue_Nile_2019")
parser.add_argument("--eval_datasets", type=str, default="Sudan_Blue_Nile_CEO_2019")
>>>>>>> 0dc58b88
parser.add_argument("--train_datasets", type=str, default=",".join(train_datasets))
parser.add_argument("--min_lat", type=float, default=selected_bbox.min_lat)
parser.add_argument("--max_lat", type=float, default=selected_bbox.max_lat)
parser.add_argument("--min_lon", type=float, default=selected_bbox.min_lon)
parser.add_argument("--max_lon", type=float, default=selected_bbox.max_lon)
parser.add_argument("--up_to_year", type=int, default=2022)
parser.add_argument("--start_month", type=str, default="February")
parser.add_argument("--input_months", type=int, default=12)

parser.add_argument("--skip_era5", dest="skip_era5", action="store_true")
parser.set_defaults(skip_era5=False)
parser.add_argument("--wandb", dest="wandb", action="store_true")
parser.set_defaults(wandb=True)

hparams = Model.add_model_specific_args(parser).parse_args()
print(
    BBox(
        min_lat=hparams.min_lat,
        max_lat=hparams.max_lat,
        min_lon=hparams.min_lon,
        max_lon=hparams.max_lon,
    ).url
)

_, metrics = train_model(hparams)
print(metrics)<|MERGE_RESOLUTION|>--- conflicted
+++ resolved
@@ -10,45 +10,12 @@
 from src.models import Model
 from src.pipeline_funcs import train_model
 
-<<<<<<< HEAD
-train_datasets = [
-    "geowiki_landcover_2017",
-    "Kenya",
-    "Mali",
-    "Mali_lower_CEO_2019",
-    "Mali_upper_CEO_2019",
-    "Togo",
-    "Rwanda",
-    "Uganda",
-    "open_buildings",
-    "digitalearthafrica_eastern",
-    "digitalearthafrica_sahel",
-    "Ethiopia",
-    "Ethiopia_Tigray_2020",
-    "Ethiopia_Tigray_2021",
-    "Ethiopia_Bure_Jimma_2019",
-    "Ethiopia_Bure_Jimma_2020",
-    "Argentina_Buenos_Aires",
-    "Malawi_CEO_2020",
-    "Malawi_FAO",
-    "Malawi_FAO_corrected",
-    "Zambia_CEO_2019",
-    "Tanzania_CEO_2019",
-]
-
-selected_bbox = bboxes["Hawaii"]
-
-parser = ArgumentParser()
-parser.add_argument("--model_name", type=str, default="Hawaii_2020")
-parser.add_argument("--eval_datasets", type=str, default="Hawaii_CEO_2020")
-=======
 selected_bbox = bboxes["Sudan_Blue_Nile"]
 train_datasets = [datasets[1].dataset]  # [d.dataset for d in datasets]
 
 parser = ArgumentParser()
 parser.add_argument("--model_name", type=str, default="Sudan_Blue_Nile_2019")
 parser.add_argument("--eval_datasets", type=str, default="Sudan_Blue_Nile_CEO_2019")
->>>>>>> 0dc58b88
 parser.add_argument("--train_datasets", type=str, default=",".join(train_datasets))
 parser.add_argument("--min_lat", type=float, default=selected_bbox.min_lat)
 parser.add_argument("--max_lat", type=float, default=selected_bbox.max_lat)
