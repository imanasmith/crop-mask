--- conflicted
+++ resolved
@@ -978,11 +978,8 @@
     MalawiCorrectiveLabels2020(),
     NamibiaFieldBoundary2022(),
     EthiopiaTigrayGhent2021(),
-<<<<<<< HEAD
     SudanBlueNileCEO2020(),
-=======
     SudanBlueNileCorrectiveLabels2019(),
->>>>>>> a98d604a
 ]
 
 if __name__ == "__main__":
