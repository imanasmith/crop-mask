--- conflicted
+++ resolved
@@ -13,9 +13,6 @@
     "Rwanda": BBox(min_lat=-3.035, max_lat=-0.760, min_lon=28.430, max_lon=31.013),
     "Togo": BBox(min_lat=6.089, max_lat=11.134, min_lon=-0.1501, max_lon=1.778),
     "Uganda": BBox(min_lat=-1.63, max_lat=4.30, min_lon=29.12, max_lon=35.18),
-<<<<<<< HEAD
     "Hawaii": BBox(min_lat=18.9, max_lat=28.41, min_lon=-178.3, max_lon=-154.82),
-=======
     "Tanzania": BBox(min_lat=-13.794, max_lat=0.801, min_lon=28.082, max_lon=41.331),
->>>>>>> 90495be7
 }