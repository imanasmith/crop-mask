--- conflicted
+++ resolved
@@ -74,14 +74,10 @@
             wandb_logger.experiment.config.update(to_log)
 
         if upsample:
-<<<<<<< HEAD
             if local_crop == local_non_crop:
                 print(f"No upsampling: {local_crop} == {local_non_crop}")
             elif local_crop > local_non_crop:
                 arrow = "<-"
-=======
-            if local_crop > local_non_crop:
->>>>>>> 1298f232
                 df = df.append(
                     df[df["is_local"] & ~df["is_crop"]].sample(
                         n=local_difference, replace=True, random_state=42
@@ -96,11 +92,7 @@
                     ),
                     ignore_index=True,
                 )
-<<<<<<< HEAD
             print(f"Upsampling: local crop{arrow}non-crop: {local_crop}{arrow}{local_non_crop}")
-=======
-                print(f"Upsamplng local crop to match non-crop {local_crop} -> {local_non_crop}")
->>>>>>> 1298f232
 
         self.normalizing_dict: Dict = (
             normalizing_dict
