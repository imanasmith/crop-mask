<<<<<<< HEAD
import ee
import geemap
=======
import os
from pathlib import Path

>>>>>>> 2d2e42a1
import cartopy.io.shapereader as shpreader
import ee
import geemap
import geopandas as gpd
import pandas as pd
<<<<<<< HEAD

from pathlib import Path
from shapely.geometry import GeometryCollection
=======
import rasterio as rio
from shapely import wkt
from shapely.geometry import GeometryCollection, MultiPolygon, Point
>>>>>>> 2d2e42a1
from sklearn.metrics import classification_report

# ee.Authenticate()
ee.Initialize()

COUNTRIES = ["Kenya", "Togo", "Tanzania"]
TEST_COUNTRIES = ["Kenya", "Togo", "Tanzania_CEO_2019"]
DATA_PATH = "../data/datasets/"
TEST_CODE = {"Kenya": "KEN", "Togo": "TGO", "Tanzania_CEO_2019": "TZA"}
DATASET_PATH = Path(DATA_PATH).glob("*")
TEST_PATHS = [p for p in DATASET_PATH if p.stem in TEST_COUNTRIES]  # test data path
NE_GDF = gpd.read_file(
    shpreader.natural_earth(resolution="10m", category="cultural", name="admin_1_states_provinces")
)

HARVEST_TGO = "projects/sat-io/open-datasets/nasa-harvest/togo_cropland_binary"
HARVEST_KEN = "projects/sat-io/open-datasets/nasa-harvest/kenya_cropland_binary"
HARVEST_TZA = "users/adadebay/Tanzania_cropland_2019"
COP = "COPERNICUS/Landcover/100m/Proba-V-C3/Global"
ESA = "ESA/WorldCover/v100"
GLAD = "users/potapovpeter/Global_cropland_2019"

REDUCER = ee.Reducer.mode()
REDUCER_STR = "mode"


def extract_harvest(test):
    """
    Generates and extracts tests points from harvest covermaps. Test set is assumed to follow same format as one generated using the
    generate_test_set function.
    """
    test = test.copy()
    # Create feature collection for each country
    tgo_coll = ee.FeatureCollection(
        test.loc[test["country"] == "Togo"].apply(create_point, axis=1).to_list()
    )
    ken_coll = ee.FeatureCollection(
        test.loc[test["country"] == "Kenya"].apply(create_point, axis=1).to_list()
    )
    tza_coll = ee.FeatureCollection(
        test.loc[test["country"] == "Tanzania"].apply(create_point, axis=1).to_list()
    )

    images = {HARVEST_TGO: tgo_coll, HARVEST_KEN: ken_coll, HARVEST_TZA: tza_coll}

    harvest = []
    for map in images.keys():
        name = map.split("/")[-1]
        print("sampling " + name)

        # Convert image to image collection
        sampled = extract_points(
            ic=ee.ImageCollection(ee.Image(map)), fc=images[map], resolution=10
        )

        # Binarize
        sampled["sampled"] = sampled[REDUCER_STR].apply(lambda x: 1 if x >= 0.5 else 0)

        harvest.append(sampled)

    test["harvest"] = pd.merge(test, pd.concat(harvest), on=["lat", "lon"], how="left")["sampled"]

    return test


def extract_covermaps(test):
    """
    Generates and extracts test points from Copernicus, ESA, and GLAD covermaps. Test set is assumed to follow same format as one generated using the
    generate_test_set function.
    """
    test = test.copy()
    # Create feature collection from test set
    test_coll = ee.FeatureCollection(test.apply(create_point, axis=1).to_list())

    copernicus = (
        ee.ImageCollection(COP)
        .select("discrete_classification")
        .filterDate("2019-01-01", "2019-12-31")
    )
    esa = ee.ImageCollection(ESA)
    glad = ee.ImageCollection(GLAD)

    print("sampling copernicus")
    cop_sampled = extract_points(copernicus, test_coll, 100)
    print("sampling esa")
    esa_sampled = extract_points(esa, test_coll, 10)
    print("sampling glad")
    glad_sampled = extract_points(glad, test_coll, 30)

    test["cop"] = pd.merge(test, cop_sampled, on=["lat", "lon"], how="left")["mode"].apply(
        lambda x: 1 if x == 40 else 0
    )
    test["esa"] = pd.merge(test, esa_sampled, on=["lat", "lon"], how="left")["mode"].apply(
        lambda x: 1 if x == 40 else 0
    )
    test["glad"] = pd.merge(test, glad_sampled, on=["lat", "lon"], how="left")["mode"]

    return test


# --- SUPPORTING FUNCTIONS ---
def create_point(row) -> ee.Feature:
    """
    Creates ee.Feature from longitude and latitude coordinates from a dataframe
    """

    geom = ee.Geometry.Point(row.lon, row.lat)
    prop = dict(row[["lon", "lat", "binary"]])

    return ee.Feature(geom, prop)


def bufferPoints(radius: int, bounds: bool):
    """
    Generates function to add buffering radius to point. "bound" (bool) snap boundaries of radii to square pixel
    """

    def function(pt):
        pt = ee.Feature(pt)
        return pt.buffer(radius).bounds() if bounds else pt.buffer(radius)

    return function


def raster_extraction(
    image, fc, resolution, reducer=REDUCER, crs="EPSG:4326"
) -> ee.FeatureCollection:
    """
    Mapping function used to extract values, given a feature collection, from an earth engine image.
    """
    fc_sub = fc.filterBounds(image.geometry())

    feature = image.reduceRegions(collection=fc_sub, reducer=reducer, scale=resolution, crs=crs)

    return feature


def extract_points(
    ic: ee.ImageCollection, fc: ee.FeatureCollection, resolution=10, projection="EPSG:4326"
) -> gpd.GeoDataFrame:
    """
    Creates geodataframe of extracted values from image collection. Assumes ic parameters are set (date, region, band, etc.).
    """

    extracted = ic.map(lambda x: raster_extraction(x, fc, resolution, crs=projection)).flatten()
    extracted = geemap.ee_to_gdf(extracted)

    return extracted


def filter_by_bounds(country: str, gdf: gpd.GeoDataFrame) -> gpd.GeoDataFrame:

    """
    Filters out data in gdf that is not within country bounds
    """
    boundary = NE_GDF.loc[NE_GDF["adm1_code"].str.startswith(country), :].copy()

    if boundary.crs == None:
        boundary = boundary.set_crs("epsg:4326")
    if boundary.crs != "epsg:4326":
        boundary = boundary.to_crs("epsg:4326")

    boundary = GeometryCollection([x for x in boundary["geometry"]])

    mask = gdf.within(boundary)
    filtered = gdf.loc[mask].copy()

    return filtered


def read_test(path: str) -> gpd.GeoDataFrame:
    """
    Opens and binarizes dataframe used for test set.
    """
    test = pd.read_csv(path)[["lat", "lon", "class_probability", "country", "subset"]]
    test = gpd.GeoDataFrame(test, geometry=gpd.points_from_xy(test.lon, test.lat), crs="epsg:4326")
    test = test.loc[test["subset"] == "testing"]
    test["binary"] = test["class_probability"].apply(lambda x: 1 if x >= 0.5 else 0)

    return test


def generate_test_data(target_paths: TEST_PATHS) -> gpd.GeoDataFrame:
    """
    Returns geodataframe containing all test points from labeled maps.
    """

    test_set = []

    for p in target_paths:
        # Set dict key name
        key = p.stem
        print(key)

        # Read in data and extract test values and points
        gdf = read_test(p)

        print(len(gdf))
        gdf = filter_by_bounds(TEST_CODE[key], gdf)
        print(len(gdf))

        test_set.append(gdf)

    test = gpd.GeoDataFrame(pd.concat(test_set))
    test.reset_index(inplace=True, drop=True)

    return test


def generate_report(dataset_name: str, country: str, true, pred) -> pd.DataFrame:
    """
    Creates classification report on crop coverage binary values. Assumes 1 indicates cropland.
    """

    report = classification_report(true, pred, output_dict=True)
    return pd.DataFrame(
        data={
            "dataset": dataset_name,
            "country": country,
            "crop_f1": report["1"]["f1-score"],
            "accuracy": report["accuracy"],
            "crop_support": report["1"]["support"],
            "noncrop_support": report["0"]["support"],
            "crop_recall": report["1"]["recall"],
            "noncrop_recall": report["0"]["recall"],
            "crop_precision": report["1"]["precision"],
            "noncrop_precision": report["0"]["precision"],
        },
        index=[0],
    )<|MERGE_RESOLUTION|>--- conflicted
+++ resolved
@@ -1,25 +1,15 @@
-<<<<<<< HEAD
-import ee
-import geemap
-=======
 import os
 from pathlib import Path
 
->>>>>>> 2d2e42a1
 import cartopy.io.shapereader as shpreader
 import ee
 import geemap
+import cartopy.io.shapereader as shpreader
 import geopandas as gpd
 import pandas as pd
-<<<<<<< HEAD
 
 from pathlib import Path
 from shapely.geometry import GeometryCollection
-=======
-import rasterio as rio
-from shapely import wkt
-from shapely.geometry import GeometryCollection, MultiPolygon, Point
->>>>>>> 2d2e42a1
 from sklearn.metrics import classification_report
 
 # ee.Authenticate()
