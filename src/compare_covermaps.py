--- conflicted
+++ resolved
@@ -242,23 +242,6 @@
 
         binary_image = binary_image.rename("crop")
 
-<<<<<<< HEAD
-        crop_px_sum = binary_image.reduceRegion(
-            reducer=ee.Reducer.sum().unweighted(),
-            geometry=aoi.geometry(),
-            scale=resolution,
-            crs=projection,
-            maxPixels=1e12
-        ).get('crop').getInfo()
-
-        noncrop_px_sum = binary_image.Not().reduceRegion(
-            reducer=ee.Reducer.sum().unweighted(),
-            geometry=aoi.geometry(),
-            scale=resolution,
-            crs=projection,
-            maxPixels=1e12
-        ).get('crop').getInfo()
-=======
         crop_px_sum = (
             binary_image.reduceRegion(
                 reducer=ee.Reducer.sum(), geometry=aoi.geometry(), scale=resolution, maxPixels=1e12
@@ -275,7 +258,6 @@
             .get("crop")
             .getInfo()
         )
->>>>>>> f00ba40b
 
         # Calculate the number of pixels that are 1 (crop) or 0 (noncrop)
         a_j = np.array([crop_px_sum, noncrop_px_sum])
@@ -499,6 +481,10 @@
     expr2 = ((2 * p * r) * (dp + dr)) / ((p + r) * (p + r))
     df = expr1 + expr2
     return df
+
+
+def get_ensemble_area(covermaps):
+    return a_j
 
 
 def generate_report(dataset_name: str, country: str, true, pred, a_j) -> pd.DataFrame:
