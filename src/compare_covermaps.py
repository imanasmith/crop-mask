--- conflicted
+++ resolved
@@ -277,13 +277,7 @@
                     fileFormat="CSV",
                 )
                 export_task.start()
-<<<<<<< HEAD
                 print(f'Export task started for {dataset_name}, {country}. Returning null for now.')
-=======
-                print(
-                    f"Export task started for {dataset_name} map of {country}. Returning null area for now."
-                )
->>>>>>> 1b1498e8
                 a_j = np.array([None, None])
 
             else:
