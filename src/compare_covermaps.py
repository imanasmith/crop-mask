--- conflicted
+++ resolved
@@ -184,72 +184,7 @@
         return repr(self.covermap_titles) + " " + repr(self.test_countries)
  
 
-<<<<<<< HEAD
 # Supporting funcs
-=======
-
-class Covermap:
-    def __init__(
-        self,
-        title: str,
-        ee_asset: ee.ImageCollection,
-        resolution: int,
-        countries=None,
-        probability=None,
-        crop_labels=None,
-    ) -> None:
-        # TODO: Check parameters
-        self.title = title
-        self.ee_asset = ee_asset
-        self.resolution = resolution
-
-        assert (probability is None) ^ (
-            crop_labels is None
-        ), "Please specify only 1 of (probability and threshold) or crop_labels"
-
-        self.probability = probability
-        self.crop_labels = crop_labels
-
-        if countries is None:
-            self.countries = [c for c in TEST_COUNTRIES]
-        else:
-            self.countries = countries
-
-    def extract_test(self, test) -> gpd.GeoDataFrame:
-        # TODO: Test here for test data params,
-
-        # Extract from countires that are covered by map
-        test_points = test.loc[test[COUNTRY_COL].isin(self.countries)].copy()
-
-        test_coll = ee.FeatureCollection(
-            test_points.apply(lambda x: create_point(x), axis=1).to_list()
-        )
-        sampled = extract_points(ic=self.ee_asset, fc=test_coll, resolution=self.resolution)
-
-        if len(sampled) != len(test_points):
-            print("Extracting error: length of sampled dataset is not the same as testing dataset")
-
-        # Recast values
-        if self.probability:
-
-            def mapper(x):
-                return 1 if x >= self.probability else 0
-
-        else:
-            if type(self.crop_labels) is list:
-
-                def mapper(x):
-                    return 1 if x in self.crop_labels else 0
-
-            else:
-                print("Invalid valid label format")
-                return None
-
-        sampled[self.title] = sampled[REDUCER_STR].apply(lambda x: mapper(x))
-
-        return sampled[[LAT, LON, self.title]]
-
->>>>>>> 5e7c5ff9
 
 def generate_test_data(target_paths) -> gpd.GeoDataFrame:
     """
