import os
from pathlib import Path

import cartopy.io.shapereader as shpreader
import ee
import geemap
import geopandas as gpd
import pandas as pd
from shapely.geometry import GeometryCollection
from sklearn.metrics import classification_report

# ee.Authenticate()
ee.Initialize()

COUNTRIES = ["Kenya", "Togo", "Tanzania"]
DATA_PATH = "../data/datasets/"
# Country codes for Natural Earth bounding box according file name of testing set
TEST_CODE = {"Kenya": "KEN", "Togo": "TGO", "Tanzania": "TZA", "Tanzania_CEO_2019": "TZA"}
DATASET_PATH = Path(DATA_PATH).glob("*")
NE_GDF = gpd.read_file(
    shpreader.natural_earth(resolution="10m", category="cultural", name="admin_1_states_provinces")
)

# OLD
TEST_COUNTRIES = ["Kenya", "Togo", "Tanzania_CEO_2019"]
TEST_PATHS = [p for p in DATASET_PATH if p.stem in TEST_COUNTRIES]  # test data path

TEST_COUNTRIES = {
    "Kenya": DATA_PATH + "Kenya.csv",
    "Togo": DATA_PATH + "Togo.csv",
    "Tanzania": DATA_PATH + "Tanzania_CEO_2019.csv",
}

COVERMAPS = {
    "harvest_togo": "projects/sat-io/open-datasets/nasa-harvest/togo_cropland_binary",
    "harvest_kenya": "projects/sat-io/open-datasets/nasa-harvest/kenya_cropland_binary",
    "harvest_tanzania": "users/adadebay/Tanzania_cropland_2019",
    "copernicus": "COPERNICUS/Landcover/100m/Proba-V-C3/Global",
    "esa": "ESA/WorldCover/v100",
    "glad": "users/potapovpeter/Global_cropland_2019",
    "gfsad": "USGS/GFSAD1000_V1",
    "asap": "users/sbaber/asap_mask_crop_v03",
}

REDUCER = ee.Reducer.mode()
REDUCER_STR = "mode"
LAT = "lat"
LON = "lon"
CLASS_COL = "binary"
COUNTRY_COL = "country"

class TestCovermaps:
    """
    Architecture for sampling and comparing ee maps to compare against CropHarvest testing sets. Covermaps can be self specified
    or taken from TARGETS dict. If no countries are given to test in, class uses all test sets available. 
    """

    def __init__(self, test_countries: list, covermaps: list) -> None:
        self.test_countries = test_countries
<<<<<<< HEAD
        if test_countries is None:
            self.test_countries = [country for country in TEST_COUNTRIES]
        self.covermaps = covermaps 
=======
        self.covermaps = covermaps
>>>>>>> fd47aba5
        self.covermap_titles = [x.title for x in self.covermaps]
        self.sampled_maps = {}
        self.results = {}

    def get_test_points(self, targets=None) -> gpd.GeoDataFrame:
        """
        Returns geodataframe containing all test points from labeled maps. Modified from generate_test_data
        """
        if targets == None:
            targets = self.test_countries.copy()

        test_set = []

        for country in targets:
            gdf = read_test(TEST_COUNTRIES[country])
            gdf = filter_by_bounds(TEST_CODE[country], gdf)

            test_set.append(gdf)

        test = gpd.GeoDataFrame(pd.concat(test_set))
        test.reset_index(inplace=True, drop=True)

        return test

    def extract_covermaps(self, test_df):
        """
        Groups testing points by country then extracts from each map. If map does not include
        specified country, the map is skipped. Resulting extracted points are combined for
        each country then added to sampled_maps, where key = country and value = a dataframe of extracted
        points from maps.
        """
        for country in self.test_countries:
            test_temp = test_df.loc[test_df[COUNTRY_COL] == country].copy()

            assert not test_temp.is_empty.all(), "No testing points for " + country

            for map in self.covermaps:
                if country in map.countries:
                    print(f"[{country}] sampling " + map.title + "...")

                    map_sampled = map.extract_test(test_temp).copy()
                    test_temp = pd.merge(test_temp, map_sampled, on=[LAT, LON], how="left")

            self.sampled_maps[country] = test_temp.copy()

        return self.sampled_maps.copy()

    def evaluate(self):
        """
        Evaluates extracted maps using CropHarvest maps as baseline. Groups metrics
        by country, and countries with NaN values will have those row dropped.
        """
        if len(self.sampled_maps) == 0:
            print("No maps extracted")
            return None
        else:
            print("evaluating maps...")
            for country in self.sampled_maps:
                comparisons = []
                dataset = self.sampled_maps[country].copy()

                for map in self.covermap_titles:
                    if map in dataset.columns:
                        temp = dataset[[CLASS_COL, map]].dropna()
                        print("dataset: " + map + " | country: " + country)

                        comparisons.append(
                            generate_report(map, country, temp[CLASS_COL], temp[map])
                        )

                self.results[country] = pd.concat(comparisons)

            return self.results.copy()


class Covermap:
    def __init__(
        self,
        title: str,
        ee_asset: ee.ImageCollection,
        resolution,
        probability=False,
        crop_label=None,
        countries=None,
    ) -> None:
        # TODO: Check parameters
        self.title = title
        self.ee_asset = ee_asset
        self.crop_label = crop_label
        self.resolution = resolution
        self.probability = probability  # for harvest maps, where points are crop probability

        if countries is None:
            self.countries = [c for c in TEST_COUNTRIES]
        else:
            self.countries = countries

    def extract_test(self, test) -> gpd.GeoDataFrame:
        # TODO: Test here for test data params, might not need to worry about since test sets are created through this

        # Extract from countires that are covered by map
        test_points = test.loc[test[COUNTRY_COL].isin(self.countries)].copy()

        test_coll = ee.FeatureCollection(
            test_points.apply(lambda x: create_point(x), axis=1).to_list()
        )
        sampled = extract_points(ic=self.ee_asset, fc=test_coll, resolution=self.resolution)

        if len(sampled) != len(test_points):
            print("Extracting error: length of sampled dataset is not the same as testing dataset")

        # Recast values
        if self.probability:
            mapper = lambda x: 1 if x >= 0.5 else 0
        else:
            if type(self.crop_label) is list:
                mapper = lambda x: 1 if x in self.crop_label else 0
            elif type(self.crop_label) is int:
                mapper = lambda x: 1 if x == self.crop_label else 0
            else:
                print("Invalid valid label")
                return None

        sampled[self.title] = sampled[REDUCER_STR].apply(lambda x: mapper(x))

        return sampled[[LAT, LON, self.title]]

def generate_test_data(target_paths: TEST_PATHS) -> gpd.GeoDataFrame:
    """
    Returns geodataframe containing all test points from labeled maps.
    """

    test_set = []

    for p in target_paths:
        # Set dict key name
        key = p.stem
        print(key)

        # Read in data and extract test values and points
        gdf = read_test(p)

        print(len(gdf))
        gdf = filter_by_bounds(TEST_CODE[key], gdf)
        print(len(gdf))

        test_set.append(gdf)

    test = gpd.GeoDataFrame(pd.concat(test_set))
    test.reset_index(inplace=True, drop=True)

    return test

def create_point(row) -> ee.Feature:
    """
    Creates ee.Feature from longitude and latitude coordinates from a dataframe. Column
    values are assumed to be LAT, LON, and CLASS_COLUMN
    """

    geom = ee.Geometry.Point(row.lon, row.lat)
    prop = dict(row[[LON, LAT, CLASS_COL]])

    return ee.Feature(geom, prop)

def bufferPoints(radius: int, bounds: bool):
    """
    Generates function to add buffering radius to point. "bound" (bool) snap boundaries of radii to square pixel
    """

    def function(pt):
        pt = ee.Feature(pt)
        return pt.buffer(radius).bounds() if bounds else pt.buffer(radius)

    return function


def raster_extraction(
    image, fc, resolution, reducer=REDUCER, crs="EPSG:4326"
) -> ee.FeatureCollection:
    """
    Mapping function used to extract values, given a feature collection, from an earth engine image.
    """
    fc_sub = fc.filterBounds(image.geometry())
    feature = image.reduceRegions(collection=fc_sub, reducer=reducer, scale=resolution, crs=crs)

    return feature


def extract_points(
    ic: ee.ImageCollection, fc: ee.FeatureCollection, resolution=10, projection="EPSG:4326"
) -> gpd.GeoDataFrame:
    """
    Creates geodataframe of extracted values from image collection. Assumes ic parameters are set (date, region, band, etc.).
    """

    extracted = ic.map(lambda x: raster_extraction(x, fc, resolution, crs=projection)).flatten()
    extracted = geemap.ee_to_gdf(extracted)

    return extracted


def filter_by_bounds(country: str, gdf: gpd.GeoDataFrame) -> gpd.GeoDataFrame:
    """
    Filters out data in gdf that is not within country bounds
    """
    boundary = NE_GDF.loc[NE_GDF["adm1_code"].str.startswith(country), :].copy()

    if boundary.crs == None:
        boundary = boundary.set_crs("epsg:4326")
    if boundary.crs != "epsg:4326":
        boundary = boundary.to_crs("epsg:4326")

    boundary = GeometryCollection([x for x in boundary["geometry"]])

    mask = gdf.within(boundary)
    filtered = gdf.loc[mask].copy()

    return filtered


def read_test(path: str) -> gpd.GeoDataFrame:
    """
    Opens and binarizes dataframe used for test set.
    """
    test = pd.read_csv(path)[["lat", "lon", "class_probability", "country", "subset"]]
    test = gpd.GeoDataFrame(test, geometry=gpd.points_from_xy(test.lon, test.lat), crs="epsg:4326")
    test = test.loc[test["subset"] == "testing"]
    test["binary"] = test["class_probability"].apply(lambda x: 1 if x >= 0.5 else 0)

    return test


def generate_report(dataset_name: str, country: str, true, pred) -> pd.DataFrame:
    """
    Creates classification report on crop coverage binary values. Assumes 1 indicates cropland.
    """
    report = classification_report(true, pred, output_dict=True)
    return pd.DataFrame(
        data={
            "dataset": dataset_name,
            "country": country,
            "crop_f1": report["1"]["f1-score"],
            "accuracy": report["accuracy"],
            "crop_support": report["1"]["support"],
            "noncrop_support": report["0"]["support"],
            "crop_recall": report["1"]["recall"],
            "noncrop_recall": report["0"]["recall"],
            "crop_precision": report["1"]["precision"],
            "noncrop_precision": report["0"]["precision"],
        },
        index=[0],
    )


TARGETS = {
    "harvest_togo": Covermap(
        "harvest_togo",
        ee.ImageCollection(
            ee.Image("projects/sat-io/open-datasets/nasa-harvest/togo_cropland_binary")
        ),
        resolution=10,
        probability=True,
        countries=["Togo"],
    ),
    "harvest_kenya": Covermap(
        "harvest_kenya",
        ee.ImageCollection(
            ee.Image("projects/sat-io/open-datasets/nasa-harvest/kenya_cropland_binary")
        ),
        resolution=10,
        probability=True,
        countries=["Kenya"],
    ),
    "harvest_tanzania": Covermap(
        "harvest_tanzania",
        ee.ImageCollection(ee.Image("users/adadebay/Tanzania_cropland_2019")),
        resolution=10,
        probability=True,
        countries=["Tanzania"],
    ),
    "copernicus": Covermap(
        "copernicus",
        ee.ImageCollection("COPERNICUS/Landcover/100m/Proba-V-C3/Global")
        .select("discrete_classification")
        .filterDate("2019-01-01", "2019-12-31"),
        resolution=100,
<<<<<<< HEAD
        crop_label=40
    ),
    "esa": Covermap(
        "esa",
        ee.ImageCollection("ESA/WorldCover/v100"),
        resolution=10,
        crop_label=40
=======
        crop_label=40,
>>>>>>> fd47aba5
    ),
    "esa": Covermap("esa", ee.ImageCollection("ESA/WorldCover/v100"), resolution=10, crop_label=40),
    "glad": Covermap(
        "glad",
        ee.ImageCollection("users/potapovpeter/Global_cropland_2019"),
        resolution=30,
        probability=True,
    ),
    "gfsad": Covermap(
        "gfsad",
        ee.ImageCollection(ee.Image("USGS/GFSAD1000_V1")),
        resolution=1000,
        crop_label=[1, 2, 3, 4, 5],
    ),
    "asap": Covermap(
        "asap",
        ee.ImageCollection(ee.Image("users/sbaber/asap_mask_crop_v03")),
        resolution=1000
<<<<<<< HEAD
        #TODO
    ),
    "dynamicworld": Covermap(
        "dynamicworld",
        ee.ImageCollection("GOOGLE/DYNAMICWORLD/V1").select("crops").filterDate(
            "2019-01-01", "2019-12-31"),
        resolution=10,
        probability=True
    ),
    "gfsad-gcep": Covermap(
        "gfsad-gcep",
        ee.ImageCollection("projects/sat-io/open-datasets/GFSAD/GCEP30"),
        resolution=30,
        crop_label=[2]
    ),
    "gfsad-lgrip": Covermap(
        "gfsad-lgrip", 
        ee.ImageCollection("projects/sat-io/open-datasets/GFSAD/LGRIP30"),
        resolution=30,
        crop_label=[2,3]
    )
=======
        # TODO
    ),
>>>>>>> fd47aba5
}<|MERGE_RESOLUTION|>--- conflicted
+++ resolved
@@ -57,13 +57,9 @@
 
     def __init__(self, test_countries: list, covermaps: list) -> None:
         self.test_countries = test_countries
-<<<<<<< HEAD
         if test_countries is None:
             self.test_countries = [country for country in TEST_COUNTRIES]
         self.covermaps = covermaps 
-=======
-        self.covermaps = covermaps
->>>>>>> fd47aba5
         self.covermap_titles = [x.title for x in self.covermaps]
         self.sampled_maps = {}
         self.results = {}
@@ -350,7 +346,6 @@
         .select("discrete_classification")
         .filterDate("2019-01-01", "2019-12-31"),
         resolution=100,
-<<<<<<< HEAD
         crop_label=40
     ),
     "esa": Covermap(
@@ -358,9 +353,6 @@
         ee.ImageCollection("ESA/WorldCover/v100"),
         resolution=10,
         crop_label=40
-=======
-        crop_label=40,
->>>>>>> fd47aba5
     ),
     "esa": Covermap("esa", ee.ImageCollection("ESA/WorldCover/v100"), resolution=10, crop_label=40),
     "glad": Covermap(
@@ -379,7 +371,6 @@
         "asap",
         ee.ImageCollection(ee.Image("users/sbaber/asap_mask_crop_v03")),
         resolution=1000
-<<<<<<< HEAD
         #TODO
     ),
     "dynamicworld": Covermap(
@@ -401,8 +392,4 @@
         resolution=30,
         crop_label=[2,3]
     )
-=======
-        # TODO
-    ),
->>>>>>> fd47aba5
 }