import os
from pathlib import Path

import cartopy.io.shapereader as shpreader
import ee
import geemap
import geopandas as gpd
import pandas as pd
from shapely.geometry import GeometryCollection
from sklearn.metrics import classification_report

# ee.Authenticate()
ee.Initialize()

<<<<<<< HEAD
=======

>>>>>>> e1f10b16
COUNTRIES = ["Kenya", "Togo", "Tanzania"]
DATA_PATH = "../data/datasets/"
# Country codes for Natural Earth bounding box according file name of testing set
TEST_CODE = {"Kenya": "KEN", "Togo": "TGO", "Tanzania": "TZA", "Tanzania_CEO_2019": "TZA"}
DATASET_PATH = Path(DATA_PATH).glob("*")
NE_GDF = gpd.read_file(
    shpreader.natural_earth(resolution="10m", category="cultural", name="admin_1_states_provinces")
)

# OLD
TEST_COUNTRIES = ["Kenya", "Togo", "Tanzania_CEO_2019"]
TEST_PATHS = [p for p in DATASET_PATH if p.stem in TEST_COUNTRIES]  # test data path

TEST_COUNTRIES = {
    "Kenya": DATA_PATH + "Kenya.csv",
    "Togo": DATA_PATH + "Togo.csv",
    "Tanzania": DATA_PATH + "Tanzania_CEO_2019.csv",
}

COVERMAPS = {
    "harvest_togo": "projects/sat-io/open-datasets/nasa-harvest/togo_cropland_binary",
    "harvest_kenya": "projects/sat-io/open-datasets/nasa-harvest/kenya_cropland_binary",
    "harvest_tanzania": "users/adadebay/Tanzania_cropland_2019",
    "copernicus": "COPERNICUS/Landcover/100m/Proba-V-C3/Global",
    "esa": "ESA/WorldCover/v100",
    "glad": "users/potapovpeter/Global_cropland_2019",
    "gfsad": "USGS/GFSAD1000_V1",
    "asap": "users/sbaber/asap_mask_crop_v03",
}

REDUCER = ee.Reducer.mode()
REDUCER_STR = "mode"
LAT = "lat"
LON = "lon"
CLASS_COL = "binary"
COUNTRY_COL = "country"


class TestCovermaps:
    """
    Architecture for sampling and comparing ee maps to compare against CropHarvest testing sets.
    """
<<<<<<< HEAD
    def __init__(
        self, 
        test_countries: list, 
        covermaps: list
        ) -> None:

        self.test_countries = test_countries
        self.covermaps = covermaps 
        self.covermap_titles = [x.title for x in self.covermaps]
        self.sampled_maps = {}
        self.results = {}
        
=======

    def __init__(self, countries, covermaps) -> None:
        self.countries = countries
        self.covermaps = covermaps
        self.sampled_maps = {}

>>>>>>> e1f10b16
    def get_test_points(self, targets=None) -> gpd.GeoDataFrame:
        """
        Returns geodataframe containing all test points from labeled maps. Modified from generate_test_data
        """
        if targets == None:
<<<<<<< HEAD
            targets = self.test_countries.copy()
            
=======
            targets = self.countries.copy()

>>>>>>> e1f10b16
        test_set = []

        for country in targets:
            gdf = read_test(TEST_COUNTRIES[country])
            gdf = filter_by_bounds(TEST_CODE[country], gdf)

            test_set.append(gdf)

        test = gpd.GeoDataFrame(pd.concat(test_set))
        test.reset_index(inplace=True, drop=True)

        return test

    def extract_covermaps(self, test_df):
        """
        Groups testing points by country then extracts from each map. If map does not include
        specified country, the map is skipped. Resulting extracted points are combined for 
        each country then added to sampled_maps, where key = country and value = a dataframe of extracted
        points from maps.
        """
        for country in self.test_countries:
            test_temp = test_df.loc[test_df[COUNTRY_COL] == country].copy()

            assert not test_temp.is_empty.all(), "No testing points for " + country 

            for map in self.covermaps:
<<<<<<< HEAD
                if country in map.countries:
                    print(f"[{country}] sampling " + map.title + "...")

                    map_sampled = map.extract_test(test_temp).copy()    
                    test_temp = pd.merge(test_temp, map_sampled, on=[LAT, LON], how="left")

            self.sampled_maps[country] = test_temp.copy()
        
        return self.sampled_maps.copy()

    def evaluate(self): 
        """
        Evaluates extracted maps using CropHarvest maps as baseline. Groups metrics
        by country, and countries with NaN values will have those row dropped.
        """
        if len(self.sampled_maps) == 0: 
            print("No maps extracted")
            return None
        else:
            print("evaluating maps...")
            for country in self.sampled_maps:
                comparisons = []
                dataset = self.sampled_maps[country].copy()

                for map in self.covermap_titles:
                    if map in dataset.columns:
                        temp = dataset[[CLASS_COL, map]].dropna()
                        print("dataset: " + map + " | country: " + country)     

                        comparisons.append(generate_report(map, country, temp[CLASS_COL], temp[map]))

                self.results[country] = pd.concat(comparisons)
                
            return self.results.copy()
            
class Covermap:
    def __init__(
        self, 
        title: str, 
        ee_asset: ee.ImageCollection, 
        resolution, 
=======
                map_sampled = map.extract_test(test_df, countries=[country])
                test_temp[map.title] = pd.merge(test_temp, map_sampled, on=[LAT, LON], how="left")[
                    map.title
                ]

            self.sampled_maps[country] = test_temp

        return self.sampled_maps.copy()


class Covermap:
    def __init__(
        self,
        title: str,
        ee_asset: ee.ImageCollection,
        resolution,
>>>>>>> e1f10b16
        probability=False,
        crop_label=None,
        countries=None,
    ) -> None:
        # TODO: Check parameters
        self.title = title
        self.ee_asset = ee_asset
        self.crop_label = crop_label
        self.resolution = resolution
<<<<<<< HEAD
        self.probability = probability # for harvest maps, where points are crop probability

        if countries is None:
            self.countries = [c for c in TEST_COUNTRIES]
        else:
            self.countries = countries
    
    def extract_test(self, test) -> gpd.GeoDataFrame:
        # TODO: Test here for test data params, might not need to worry about since test sets are created through this 
        
        # Extract from countires that are covered by map
        test_points = test.loc[test[COUNTRY_COL].isin(self.countries)].copy()
=======
        self.probability = probability
        self.countries = countries

    def extract_test(self, test, countries=None) -> gpd.GeoDataFrame:
        # TODO: Test here for test data params, might not need to worry about since test sets are created through this

        # Check if subset is requested
        if countries != None:
            test = test.loc[test["country"] in countries].copy
        else:
            test = test.copy
>>>>>>> e1f10b16

        test_coll = ee.FeatureCollection(test_points.apply(lambda x: create_point(x), axis=1).to_list())
        sampled = extract_points(ic=self.ee_asset, fc=test_coll, resolution=self.resolution)

<<<<<<< HEAD
        if len(sampled) != len(test_points):
            print("Extracting error: length of sampled dataset is not the same as testing dataset")

        # Recast values
        if self.probability:
            mapper = lambda x: 1 if x >= 0.5 else 0 
        else:
            if type(self.crop_label) is list:
                mapper = lambda x: 1 if x in self.crop_label else 0
            elif type(self.crop_label) is int:
                mapper = lambda x: 1 if x == self.crop_label else 0
            else:
                print("Invalid valid label")
                return None
=======
        assert len(sampled) == len(
            test
        ), "Extracting error: length of sampled dataset is not the same as testing dataset"

        # Recast values
        if self.probability:
            mapper = lambda x: 1 if x > 0.5 else 0
        else:
            mapper = lambda x: 1 if x == self.crop_label else 0
>>>>>>> e1f10b16

        sampled[self.title] = sampled[REDUCER_STR].apply(lambda x: mapper(x))

        return sampled[[LAT, LON, self.title]]


def extract_harvest(test):
    """
    Generates and extracts tests points from harvest covermaps. Test set is assumed to follow same
    format as one generated using the generate_test_set function.
    """
    test = test.copy()
    # Create feature collection for each country
    tgo_coll = ee.FeatureCollection(
        test.loc[test["country"] == "Togo"].apply(create_point, axis=1).to_list()
    )
    ken_coll = ee.FeatureCollection(
        test.loc[test["country"] == "Kenya"].apply(create_point, axis=1).to_list()
    )
    tza_coll = ee.FeatureCollection(
        test.loc[test["country"] == "Tanzania"].apply(create_point, axis=1).to_list()
    )

    images = {HARVEST_TGO: tgo_coll, HARVEST_KEN: ken_coll, HARVEST_TZA: tza_coll}

    harvest = []
    for map in images.keys():
        name = map.split("/")[-1]
        print("sampling " + name)

        # Convert image to image collection
        sampled = extract_points(
            ic=ee.ImageCollection(ee.Image(map)), fc=images[map], resolution=10
        )

        # Binarize
        sampled["sampled"] = sampled[REDUCER_STR].apply(lambda x: 1 if x >= 0.5 else 0)

        harvest.append(sampled)

    test["harvest"] = pd.merge(test, pd.concat(harvest), on=["lat", "lon"], how="left")["sampled"]

    return test


def extract_covermaps(test):
    """
    Generates and extracts test points from Copernicus, ESA, and GLAD covermaps. Test set is assumed to follow same format as one generated using the
    generate_test_set function.
    """
    test = test.copy()
    # Create feature collection from test set
    test_coll = ee.FeatureCollection(test.apply(create_point, axis=1).to_list())

    copernicus = (
        ee.ImageCollection(COP)
        .select("discrete_classification")
        .filterDate("2019-01-01", "2019-12-31")
    )
    esa = ee.ImageCollection(ESA)
    glad = ee.ImageCollection(GLAD)

    print("sampling copernicus")
    cop_sampled = extract_points(copernicus, test_coll, 100)
    print("sampling esa")
    esa_sampled = extract_points(esa, test_coll, 10)
    print("sampling glad")
    glad_sampled = extract_points(glad, test_coll, 30)

    test["cop"] = pd.merge(test, cop_sampled, on=["lat", "lon"], how="left")["mode"].apply(
        lambda x: 1 if x == 40 else 0
    )
    test["esa"] = pd.merge(test, esa_sampled, on=["lat", "lon"], how="left")["mode"].apply(
        lambda x: 1 if x == 40 else 0
    )
    test["glad"] = pd.merge(test, glad_sampled, on=["lat", "lon"], how="left")["mode"]

    return test


# --- SUPPORTING FUNCTIONS ---
def create_point(row) -> ee.Feature:
    """
    Creates ee.Feature from longitude and latitude coordinates from a dataframe. Column
    values are assumed to be LAT, LON, and CLASS_COLUMN
    """

    geom = ee.Geometry.Point(row.lon, row.lat)
    prop = dict(row[[LON, LAT, CLASS_COL]])

    return ee.Feature(geom, prop)


def generate_test_data(target_paths: TEST_PATHS) -> gpd.GeoDataFrame:
    """
    Returns geodataframe containing all test points from labeled maps.
    """

    test_set = []

    for p in target_paths:
        # Set dict key name
        key = p.stem
        print(key)

        # Read in data and extract test values and points
        gdf = read_test(p)

        print(len(gdf))
        gdf = filter_by_bounds(TEST_CODE[key], gdf)
        print(len(gdf))

        test_set.append(gdf)

    test = gpd.GeoDataFrame(pd.concat(test_set))
    test.reset_index(inplace=True, drop=True)

    return test


def bufferPoints(radius: int, bounds: bool):
    """
    Generates function to add buffering radius to point. "bound" (bool) snap boundaries of radii to square pixel
    """

    def function(pt):
        pt = ee.Feature(pt)
        return pt.buffer(radius).bounds() if bounds else pt.buffer(radius)

    return function


def raster_extraction(
    image, fc, resolution, reducer=REDUCER, crs="EPSG:4326"
) -> ee.FeatureCollection:
    """
    Mapping function used to extract values, given a feature collection, from an earth engine image.
    """
    fc_sub = fc.filterBounds(image.geometry())
    feature = image.reduceRegions(collection=fc_sub, reducer=reducer, scale=resolution, crs=crs)

    return feature


def extract_points(
    ic: ee.ImageCollection, 
    fc: ee.FeatureCollection, 
    resolution=10, 
    projection="EPSG:4326"
    ) -> gpd.GeoDataFrame:
    """
    Creates geodataframe of extracted values from image collection. Assumes ic parameters are set (date, region, band, etc.).
    """

    extracted = ic.map(lambda x: raster_extraction(x, fc, resolution, crs=projection)).flatten()
    extracted = geemap.ee_to_gdf(extracted)

    return extracted


def filter_by_bounds(country: str, gdf: gpd.GeoDataFrame) -> gpd.GeoDataFrame:
    """
    Filters out data in gdf that is not within country bounds
    """
    boundary = NE_GDF.loc[NE_GDF["adm1_code"].str.startswith(country), :].copy()

    if boundary.crs == None:
        boundary = boundary.set_crs("epsg:4326")
    if boundary.crs != "epsg:4326":
        boundary = boundary.to_crs("epsg:4326")

    boundary = GeometryCollection([x for x in boundary["geometry"]])

    mask = gdf.within(boundary)
    filtered = gdf.loc[mask].copy()

    return filtered


def read_test(path: str) -> gpd.GeoDataFrame:
    """
    Opens and binarizes dataframe used for test set.
    """
    test = pd.read_csv(path)[["lat", "lon", "class_probability", "country", "subset"]]
    test = gpd.GeoDataFrame(test, geometry=gpd.points_from_xy(test.lon, test.lat), crs="epsg:4326")
    test = test.loc[test["subset"] == "testing"]
    test["binary"] = test["class_probability"].apply(lambda x: 1 if x >= 0.5 else 0)

    return test


def generate_report(dataset_name: str, country: str, true, pred) -> pd.DataFrame:
    """
    Creates classification report on crop coverage binary values. Assumes 1 indicates cropland.
    """
    report = classification_report(true, pred, output_dict=True)
    return pd.DataFrame(
        data={
            "dataset": dataset_name,
            "country": country,
            "crop_f1": report["1"]["f1-score"],
            "accuracy": report["accuracy"],
            "crop_support": report["1"]["support"],
            "noncrop_support": report["0"]["support"],
            "crop_recall": report["1"]["recall"],
            "noncrop_recall": report["0"]["recall"],
            "crop_precision": report["1"]["precision"],
            "noncrop_precision": report["0"]["precision"],
        },
        index=[0],
<<<<<<< HEAD
    )

TARGETS = {
    "harvest_togo": Covermap(
        "harvest_togo", 
        ee.ImageCollection(ee.Image("projects/sat-io/open-datasets/nasa-harvest/togo_cropland_binary")),
        resolution=10,
        probability=True,
        countries=["Togo"]
    ),
    "harvest_kenya": Covermap(
        "harvest_kenya",
        ee.ImageCollection(ee.Image("projects/sat-io/open-datasets/nasa-harvest/kenya_cropland_binary")),
        resolution=10,
        probability=True,
        countries=["Kenya"]
    ),
    "harvest_tanzania": Covermap(
        "harvest_tanzania",
        ee.ImageCollection(ee.Image("users/adadebay/Tanzania_cropland_2019")),
        resolution=10,
        probability=True,
        countries=["Tanzania"]
    ),
    "copernicus": Covermap(
        "copernicus",
        ee.ImageCollection("COPERNICUS/Landcover/100m/Proba-V-C3/Global").select(
            "discrete_classification").filterDate(
                "2019-01-01", "2019-12-31"),
        resolution=100,
        crop_label=40
    ),
    "esa": Covermap(
        "esa",
        ee.ImageCollection("ESA/WorldCover/v100"),
        resolution = 10,
        crop_label=40
    ),
    "glad": Covermap(
        "glad",
        ee.ImageCollection("users/potapovpeter/Global_cropland_2019"),
        resolution=30,
        probability=True
    ),
    "gfsad": Covermap(
        "gfsad",
        ee.ImageCollection(ee.Image("USGS/GFSAD1000_V1")),
        resolution=1000,
        crop_label=[1, 2, 3, 4, 5]
    ),
    "asap": Covermap(
        "asap",
        ee.ImageCollection(ee.Image("users/sbaber/asap_mask_crop_v03")),
        resolution=1000
        # TODO
    )
}
=======
    )
>>>>>>> e1f10b16
<|MERGE_RESOLUTION|>--- conflicted
+++ resolved
@@ -12,10 +12,6 @@
 # ee.Authenticate()
 ee.Initialize()
 
-<<<<<<< HEAD
-=======
-
->>>>>>> e1f10b16
 COUNTRIES = ["Kenya", "Togo", "Tanzania"]
 DATA_PATH = "../data/datasets/"
 # Country codes for Natural Earth bounding box according file name of testing set
@@ -58,7 +54,6 @@
     """
     Architecture for sampling and comparing ee maps to compare against CropHarvest testing sets.
     """
-<<<<<<< HEAD
     def __init__(
         self, 
         test_countries: list, 
@@ -71,26 +66,13 @@
         self.sampled_maps = {}
         self.results = {}
         
-=======
-
-    def __init__(self, countries, covermaps) -> None:
-        self.countries = countries
-        self.covermaps = covermaps
-        self.sampled_maps = {}
-
->>>>>>> e1f10b16
     def get_test_points(self, targets=None) -> gpd.GeoDataFrame:
         """
         Returns geodataframe containing all test points from labeled maps. Modified from generate_test_data
         """
         if targets == None:
-<<<<<<< HEAD
             targets = self.test_countries.copy()
             
-=======
-            targets = self.countries.copy()
-
->>>>>>> e1f10b16
         test_set = []
 
         for country in targets:
@@ -117,7 +99,6 @@
             assert not test_temp.is_empty.all(), "No testing points for " + country 
 
             for map in self.covermaps:
-<<<<<<< HEAD
                 if country in map.countries:
                     print(f"[{country}] sampling " + map.title + "...")
 
@@ -159,24 +140,6 @@
         title: str, 
         ee_asset: ee.ImageCollection, 
         resolution, 
-=======
-                map_sampled = map.extract_test(test_df, countries=[country])
-                test_temp[map.title] = pd.merge(test_temp, map_sampled, on=[LAT, LON], how="left")[
-                    map.title
-                ]
-
-            self.sampled_maps[country] = test_temp
-
-        return self.sampled_maps.copy()
-
-
-class Covermap:
-    def __init__(
-        self,
-        title: str,
-        ee_asset: ee.ImageCollection,
-        resolution,
->>>>>>> e1f10b16
         probability=False,
         crop_label=None,
         countries=None,
@@ -186,7 +149,6 @@
         self.ee_asset = ee_asset
         self.crop_label = crop_label
         self.resolution = resolution
-<<<<<<< HEAD
         self.probability = probability # for harvest maps, where points are crop probability
 
         if countries is None:
@@ -199,24 +161,10 @@
         
         # Extract from countires that are covered by map
         test_points = test.loc[test[COUNTRY_COL].isin(self.countries)].copy()
-=======
-        self.probability = probability
-        self.countries = countries
-
-    def extract_test(self, test, countries=None) -> gpd.GeoDataFrame:
-        # TODO: Test here for test data params, might not need to worry about since test sets are created through this
-
-        # Check if subset is requested
-        if countries != None:
-            test = test.loc[test["country"] in countries].copy
-        else:
-            test = test.copy
->>>>>>> e1f10b16
 
         test_coll = ee.FeatureCollection(test_points.apply(lambda x: create_point(x), axis=1).to_list())
         sampled = extract_points(ic=self.ee_asset, fc=test_coll, resolution=self.resolution)
 
-<<<<<<< HEAD
         if len(sampled) != len(test_points):
             print("Extracting error: length of sampled dataset is not the same as testing dataset")
 
@@ -231,17 +179,6 @@
             else:
                 print("Invalid valid label")
                 return None
-=======
-        assert len(sampled) == len(
-            test
-        ), "Extracting error: length of sampled dataset is not the same as testing dataset"
-
-        # Recast values
-        if self.probability:
-            mapper = lambda x: 1 if x > 0.5 else 0
-        else:
-            mapper = lambda x: 1 if x == self.crop_label else 0
->>>>>>> e1f10b16
 
         sampled[self.title] = sampled[REDUCER_STR].apply(lambda x: mapper(x))
 
@@ -452,7 +389,6 @@
             "noncrop_precision": report["0"]["precision"],
         },
         index=[0],
-<<<<<<< HEAD
     )
 
 TARGETS = {
@@ -509,7 +445,4 @@
         resolution=1000
         # TODO
     )
-}
-=======
-    )
->>>>>>> e1f10b16
+}