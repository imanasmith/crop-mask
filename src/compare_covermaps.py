__author__ = "Adam Yang"

from pathlib import Path

import cartopy.io.shapereader as shpreader
import ee
import geemap
import geopandas as gpd
import pandas as pd
from shapely.geometry import GeometryCollection
from sklearn.metrics import classification_report, confusion_matrix
<<<<<<< HEAD
from src.area_utils import *
=======

from area_utils import *
>>>>>>> 58743101

DATA_PATH = "../data/datasets/"
# Country codes for Natural Earth bounding box according file name of testing set
# (try looking up 3 letter codes)
TEST_CODE = {
    "Kenya": "KEN",
    "Togo": "TGO",
    "Tanzania": "TZA",
    "Tanzania_CEO_2019": "TZA",
    "Malawi": "MWI",
    "Mali": "MLI",
    "Namibia": "NAM",
    "Rwanda": "RWA",
    "Uganda": "UGA",
    "Zambia": "ZMB",
}
DATASET_PATH = Path(DATA_PATH).glob("*")
NE_GDF = gpd.read_file(
    shpreader.natural_earth(resolution="10m", category="cultural", name="admin_1_states_provinces")
)

# Hold directories of test files
TEST_COUNTRIES = {
    "Kenya": DATA_PATH + "KenyaCEO2019.csv",
    "Togo": DATA_PATH + "Togo.csv",
    "Tanzania": DATA_PATH + "Tanzania_CEO_2019.csv",
    "Malawi": DATA_PATH + "Malawi_CEO_2020.csv",
    "Mali": DATA_PATH + "MaliStratifiedCEO2019.csv",
    "Namibia": DATA_PATH + "Namibia_CEO_2020.csv",
    "Rwanda": DATA_PATH + "Rwanda.csv",
    "Uganda": DATA_PATH + "Uganda.csv",
    "Zambia": DATA_PATH + "Zambia_CEO_2019.csv",
}

REDUCER = ee.Reducer.mode()
# MAP_COLUMN = "extracted"
REDUCER_STR = "mode"
MAP_COLUMN = "mode"
LAT = "lat"
LON = "lon"
CLASS_COL = "binary"
COUNTRY_COL = "country"
Z_SCORE = 1

class Covermap:
    """
    Object class for earth engine covermap. Covermap is defined by:
        1. Dataset title (ex: 'dynamicworld', 'gfsad-lgrip' )
        2. earth engine asset (must be image collection)
        3. resolution (int in meters)
        4. countries covered (if left blank, we assume it covers all countries in test_countries,
            as is the case with global datasets)
        5. the final parameter can either be a float defining the treshold for positive/negative
        labels (typically 0.5)
           OR a list of labels for cropland
    See examples in TARGETS.
    """

    def __init__(
        self,
        title: str,
        ee_asset: ee.ImageCollection,
        resolution: int,
        countries=None,
        probability=None,
        crop_labels=None,
    ) -> None:
        self.title = title
        self.ee_asset = ee_asset
        self.resolution = resolution

        assert (probability is None) ^ (
            crop_labels is None
        ), "Please specify only 1 of (probability and threshold) or crop_labels"

        self.probability = probability
        self.crop_labels = crop_labels

        if countries is None:
            self.countries = [c for c in TEST_COUNTRIES]
        else:
            self.countries = countries

    def extract_test(self, test: gpd.GeoDataFrame) -> gpd.GeoDataFrame:
        # Extract from countires that are covered by map
        test_points = test.loc[test[COUNTRY_COL].isin(self.countries)].copy()

        test_coll = ee.FeatureCollection(
            test_points.apply(lambda x: create_point(x), axis=1).to_list()
        )
        sampled = extract_points(ic=self.ee_asset, fc=test_coll, resolution=self.resolution)

        if len(sampled) != len(test_points):
            print(
                "Warning: length of sampled dataset ({}) != test points ({})".format(
                    len(sampled), len(test_points)
                )
            )

        # Recast values
        if self.probability:

            def mapper(x):
                return 1 if x >= self.probability else 0

        else:
            if type(self.crop_labels) is list:

                def mapper(x):
                    return 1 if x in self.crop_labels else 0

            else:
                print("Invalid valid label format")
                return None

        sampled[self.title] = sampled[REDUCER_STR].apply(lambda x: mapper(x))

        assert len(sampled) != 0, "Empty testing set"

        return sampled[[LAT, LON, self.title]]

    def __repr__(self) -> str:
        return self.title + " " + repr(self.countries)


class TestCovermaps:
    """
    Architecture for sampling and comparing ee maps to compare against CropHarvest testing sets.
    Covermaps can be self specified or taken from TARGETS dict. If no countries are given to
    test in, class uses all test sets available.
    """

    def __init__(self, test_countries: list, covermaps: list) -> None:
        if test_countries is None:
            self.test_countries = list(TEST_COUNTRIES.keys())
        else:
            self.test_countries = test_countries
        self.covermaps = covermaps
        self.covermap_titles = [x.title for x in self.covermaps]
        self.sampled_maps: dict = {}
        self.results: dict = {}

    def get_test_points(self, targets=None) -> gpd.GeoDataFrame:
        """
        Returns geodataframe containing all test points from labeled maps.
        *Modified from generate_test_data()*
        """

        if targets is None:
            targets = self.test_countries.copy()

        test_set = []

        for country in targets:
            gdf = read_test(TEST_COUNTRIES[country], country=country)
            gdf = filter_by_bounds(TEST_CODE[country], gdf)

            test_set.append(gdf)

        test = gpd.GeoDataFrame(pd.concat(test_set))
        test.reset_index(inplace=True, drop=True)

        return test

    def extract_covermaps(self, test_df):
        """
        Groups testing points by country then extracts from each map. If map does not include
        specified country, the map is skipped. Resulting extracted points are combined for
        each country then added to sampled_maps, where key = country and value = a dataframe of
        extracted points from maps.
        """
        for country in self.test_countries:
            country_test = test_df.loc[test_df[COUNTRY_COL] == country].copy()

            assert not country_test.is_empty.all(), "No testing points for " + country

            for map in self.covermaps:
                if country in map.countries:
                    print(f"[{country}] sampling " + map.title + "...")

                    map_sampled = map.extract_test(country_test).copy()
                    country_test = pd.merge(country_test, map_sampled, on=[LAT, LON], how="left")
                    country_test.drop_duplicates(
                        inplace=True
                    )  # TODO find why points get duplicated

            self.sampled_maps[country] = country_test

        return self.sampled_maps.copy()

    def evaluate(self):
        """
        Evaluates extracted maps using CropHarvest maps as baseline. Groups metrics
        by country, and countries with NaN values will have those row dropped.
        """
        if len(self.sampled_maps) == 0:
            print("No maps extracted")
            return None
        else:
            print("evaluating maps...")
            for country in self.sampled_maps:
                comparisons = []
                dataset = self.sampled_maps[country].copy()

                for map in self.covermap_titles:
                    if map in dataset.columns:
                        temp = dataset[[CLASS_COL, map]].dropna()
                        print("dataset: " + map + " | country: " + country)

                        comparisons.append(
                            generate_report(map, country, temp[CLASS_COL], temp[map])
                        )

                self.results[country] = pd.concat(comparisons).set_index(["dataset"])

            return self.results.copy()

    def __repr__(self) -> str:
        return repr(self.covermap_titles) + " " + repr(self.test_countries)


# Supporting funcs


def generate_test_data(target_paths) -> gpd.GeoDataFrame:
    """
    Returns geodataframe containing all test points from labeled maps.
    """

    test_set = []

    for p in target_paths:
        # Set dict key name
        key = p.stem
        print(key)

        # Read in data and extract test values and points
        gdf = read_test(p)

        print(len(gdf))
        gdf = filter_by_bounds(TEST_CODE[key], gdf)
        print(len(gdf))

        test_set.append(gdf)

    test = gpd.GeoDataFrame(pd.concat(test_set))
    test.reset_index(inplace=True, drop=True)

    return test


def create_point(row) -> ee.Feature:
    """
    Creates ee.Feature from longitude and latitude coordinates from a dataframe. Column
    values are assumed to be LAT, LON, and CLASS_COLUMN
    """

    geom = ee.Geometry.Point(row.lon, row.lat)
    prop = dict(row[[LON, LAT, CLASS_COL]])

    return ee.Feature(geom, prop)


def bufferPoints(radius: int, bounds: bool):
    """
    Generates function to add buffering radius to point. "bound" (bool) snap boundaries of radii to
    square pixel
    """

    def function(pt):
        pt = ee.Feature(pt)
        return pt.buffer(radius).bounds() if bounds else pt.buffer(radius)

    return function


def raster_extraction(
    image, fc, resolution, reducer=REDUCER, crs="EPSG:4326"
) -> ee.FeatureCollection:
    """
    Mapping function used to extract values, given a feature collection, from an earth engine image.
    """
    fc_sub = fc.filterBounds(image.geometry())
    im = image.reproject(crs=crs, scale=resolution)
    feature = im.reduceRegions(collection=fc_sub, reducer=reducer, scale=resolution, crs=crs)

    return feature


def extract_points(
    ic: ee.ImageCollection, fc: ee.FeatureCollection, resolution=10, projection="EPSG:4326"
) -> gpd.GeoDataFrame:
    """
    Creates geodataframe of extracted values from image collection. Assumes ic parameters are set
    (date, region, band, etc.).
    """

    extracted = ic.map(lambda x: raster_extraction(x, fc, resolution, crs=projection)).flatten()
    extracted = geemap.ee_to_gdf(extracted)

    return extracted


def filter_by_bounds(country_code: str, gdf: gpd.GeoDataFrame) -> gpd.GeoDataFrame:
    """
    Filters out data in gdf that is not within country bounds
    """
    boundary = NE_GDF.loc[NE_GDF["adm1_code"].str.startswith(country_code), :].copy()

    if boundary.crs is None:
        boundary = boundary.set_crs("epsg:4326")
    if boundary.crs != "epsg:4326":
        boundary = boundary.to_crs("epsg:4326")

    boundary = GeometryCollection([x for x in boundary["geometry"]])

    mask = gdf.within(boundary)
    filtered = gdf.loc[mask].copy()

    return filtered


def read_test(path: str, country=None) -> gpd.GeoDataFrame:
    """
    Opens and binarizes dataframe used for test set.
    """

    try:
        test = pd.read_csv(path)[["lat", "lon", "class_probability", "country", "subset"]]
    except KeyError:
        test = pd.read_csv(path)[["lat", "lon", "class_probability", "subset"]]
        if country is None:
            raise Exception("No country given in dataset. Input country string needed")
        test["country"] = country

    test = gpd.GeoDataFrame(test, geometry=gpd.points_from_xy(test.lon, test.lat), crs="epsg:4326")

    # Use only consensus points, and use entire Kenya map
    if country == "Kenya":
        test = test[test["class_probability"].isin([0, 1])]
    else:
        test = test[test["class_probability"].isin([0, 1])].loc[test["subset"] == "testing"]
    test.rename(columns={"class_probability": CLASS_COL}, inplace=True)
    test[CLASS_COL] = test[CLASS_COL].astype(int)

    return test


def compute_std_f1(label, recall_i, precision_i, std_rec_i, std_prec_i):
    """
    Propagates standard deviation of precision and recall to get
    standard deviation of F1 score.
    """
    r = recall_i[label]
    p = precision_i[label]
    dr = std_rec_i[label]
    dp = std_prec_i[label]
    df = (p+r)*(2*(r*dp+p*dr)) + (2*p*r)*(dp+dr)
    return df


def generate_report(dataset_name: str, country: str, true, pred) -> pd.DataFrame:
    """
    Creates classification report on crop coverage binary values.
    Assumes 1 indicates cropland.
    """
    report = classification_report(true, pred, output_dict=True)
    cm = confusion_matrix(true, pred)
    tn, fp, fn, tp = cm.ravel()
    a_j = np.array([tn+fn, tp+fp])
    w_j = np.array([(tn+fn) / (tn+fp+fn+tp), (tp+fp) / (tn+fp+fn+tp)])
    am = compute_area_error_matrix(cm, w_j)
    u_j = np.array([report["0"]["precision"], report["1"]["precision"]])
    p_i = np.array([report["0"]["recall"], report["1"]["recall"]])
    return pd.DataFrame(
        data={
            "dataset": dataset_name,
            "country": country,
            "crop_f1": report["1"]["f1-score"],
            "std_crop_f1": Z_SCORE * compute_std_f1(label=1,
                                          recall_i=compute_p_i(am),
                                          precision_i=compute_u_j(am),
                                          std_rec_i=np.sqrt(compute_var_p_i(p_i=p_i, u_j=u_j,
                                                            a_j=a_j, cm=cm)),
                                          std_prec_i=np.sqrt(
                                            compute_var_u_j(u_j=u_j, cm=cm)),
                                          ),
            "accuracy": compute_acc(am),
            "std_acc":
                Z_SCORE * np.sqrt(compute_var_acc(w_j=w_j, u_j=u_j, cm=cm)),
            "crop_recall_pa": compute_p_i(am)[1],
            "std_crop_pa":
                Z_SCORE * np.sqrt(compute_var_p_i(p_i=p_i, u_j=u_j,
                                                  a_j=a_j, cm=cm))[1],
            "noncrop_recall_pa": compute_p_i(am)[0],
            "std_noncrop_pa":
                Z_SCORE * np.sqrt(compute_var_p_i(p_i=p_i, u_j=u_j,
                                                  a_j=a_j, cm=cm))[0],
            "crop_precision_ua": compute_u_j(am)[1],
            "std_crop_ua":
                Z_SCORE * np.sqrt(compute_var_u_j(u_j=u_j, cm=cm))[1],
            "noncrop_precision_ua": compute_u_j(am)[0],
            "std_noncrop_ua":
                Z_SCORE * np.sqrt(compute_var_u_j(u_j=u_j, cm=cm))[0],
            "crop_support": report["1"]["support"],
            "noncrop_support": report["0"]["support"],
            "tn": tn,
            "fp": fp,
            "fn": fn,
            "tp": tp,
        },
        index=[0],
    ).round(2)


# Maps
TARGETS = {
    "copernicus": Covermap(
        "copernicus",
        ee.ImageCollection("COPERNICUS/Landcover/100m/Proba-V-C3/Global")
        .select("discrete_classification")
        .filterDate("2019-01-01", "2019-12-31"),
        resolution=100,
        crop_labels=[40],
    ),
    "worldcover": Covermap(
        "worldcover", ee.ImageCollection("ESA/WorldCover/v100"), resolution=10, crop_labels=[40]
    ),
    "glad": Covermap(
        "glad",
        ee.ImageCollection("users/potapovpeter/Global_cropland_2019"),
        resolution=30,
        probability=0.5,
    ),
    # "gfsad": Covermap(
    #     "gfsad",
    #     ee.ImageCollection(ee.Image("USGS/GFSAD1000_V1")),
    #     resolution=1000,
    #     crop_labels=[1, 2, 3, 4, 5],
    # ),
    "asap": Covermap(
        "asap",
        ee.ImageCollection(ee.Image("users/sbaber/asap_mask_crop_v03")),
        resolution=1000,
        crop_labels=list(range(10, 190)),
    ),
    "dynamicworld": Covermap(
        "dynamicworld",
        ee.ImageCollection(
            ee.ImageCollection("GOOGLE/DYNAMICWORLD/V1")
            .filter(ee.Filter.date("2019-01-01", "2020-01-01"))
            .select(["label"])
            .mode()
        ),
        resolution=10,
        crop_labels=[4],
    ),
    "gfsad-gcep": Covermap(
        "gfsad-gcep",
        ee.ImageCollection("projects/sat-io/open-datasets/GFSAD/GCEP30"),
        resolution=30,
        crop_labels=[2],
    ),
    "gfsad-lgrip": Covermap(
        "gfsad-lgrip",
        ee.ImageCollection("projects/sat-io/open-datasets/GFSAD/LGRIP30"),
        resolution=30,
        crop_labels=[2, 3],
    ),
    "digital-earth-africa": Covermap(
        "digital-earth-africa",
        ee.ImageCollection("projects/sat-io/open-datasets/DEAF/CROPLAND-EXTENT/filtered"),
        resolution=10,
        crop_labels=[1],
    ),
    "esa-cci-africa": Covermap(
        "esa-cci-africa",
        ee.ImageCollection(
            ee.Image("projects/sat-io/open-datasets/ESA/ESACCI-LC-L4-LC10-Map-20m-P1Y-2016-v10")
        ),
        resolution=20,
        crop_labels=[4],
    ),
    "globcover-v23": Covermap(
        "globcover-v23",
        ee.ImageCollection(
            ee.Image("projects/sat-io/open-datasets/ESA/GLOBCOVER_L4_200901_200912_V23")
        ),
        resolution=300,
        crop_labels=[11, 14, 20, 30],
    ),
    "globcover-v22": Covermap(
        "globcover-v22",
        ee.ImageCollection(
            ee.Image("projects/sat-io/open-datasets/ESA/GLOBCOVER_200412_200606_V22_Global_CLA")
        ),
        resolution=300,
        crop_labels=[11, 14, 20, 30],
    ),
    "harvest-crop-maps": Covermap(
        "harvest-crop-maps",
        ee.ImageCollection("projects/bsos-geog-harvest1/assets/harvest-crop-maps"),
        resolution=10,
        probability=0.5,
        countries=["Togo", "Kenya", "Malawi"],
    ),
    "esri-lulc": Covermap(
        "esri-lulc",
        ee.ImageCollection(
            "projects/sat-io/open-datasets/landcover/ESRI_Global-LULC_10m_TS"
        ).filter(ee.Filter.date("2019-01-01", "2020-01-01")),
        resolution=10,
        crop_labels=[5],
    ),
    "nabil-etal-2021": Covermap(
        "nabil-etal-2021",
        ee.ImageCollection.fromImages(
            [ee.Image("projects/sat-io/open-datasets/landcover/AF_Cropland_mask_30m_2016_v3")]
        ),
        resolution=30,
        crop_labels=[2],
    ),
}<|MERGE_RESOLUTION|>--- conflicted
+++ resolved
@@ -9,12 +9,7 @@
 import pandas as pd
 from shapely.geometry import GeometryCollection
 from sklearn.metrics import classification_report, confusion_matrix
-<<<<<<< HEAD
 from src.area_utils import *
-=======
-
-from area_utils import *
->>>>>>> 58743101
 
 DATA_PATH = "../data/datasets/"
 # Country codes for Natural Earth bounding box according file name of testing set
