__author__ = "Adam Yang, Hannah Kerner"

from pathlib import Path

import cartopy.io.shapereader as shpreader
import ee
import geemap
import geopandas as gpd
import numpy as np
import pandas as pd
from shapely.geometry import GeometryCollection
from sklearn.metrics import classification_report, confusion_matrix

<<<<<<< HEAD
from src.area_utils import compute_area_error_matrix, compute_p_i, compute_u_j, compute_var_p_i,
                           compute_var_u_j, compute_acc, compute_var_acc
=======
from src.area_utils import (
    compute_area_error_matrix,
    compute_p_i,
    compute_u_j,
    compute_var_p_i,
    compute_var_u_j,
)
>>>>>>> 9fdb4c70

DATA_PATH = "../data/datasets/"
# Country codes for Natural Earth bounding box according file name of testing set
# (try looking up 3 letter codes)
TEST_CODE = {
    "Kenya": "KEN",
    "Togo": "TGO",
    "Tanzania": "TZA",
    "Tanzania_CEO_2019": "TZA",
    "Malawi": "MWI",
    "Mali": "MLI",
    "Namibia": "NAM",
    "Rwanda": "RWA",
    "Uganda": "UGA",
    "Zambia": "ZMB",
}
DATASET_PATH = Path(DATA_PATH).glob("*")
NE_GDF = gpd.read_file(
    shpreader.natural_earth(resolution="10m", category="cultural", name="admin_1_states_provinces")
)

# Hold directories of test files
TEST_COUNTRIES = {
    "Kenya": DATA_PATH + "KenyaCEO2019.csv",
    "Togo": DATA_PATH + "Togo.csv",
    "Tanzania": DATA_PATH + "Tanzania_CEO_2019.csv",
    "Malawi": DATA_PATH + "Malawi_CEO_2020.csv",
    "Mali": DATA_PATH + "MaliStratifiedCEO2019.csv",
    "Namibia": DATA_PATH + "Namibia_CEO_2020.csv",
    "Rwanda": DATA_PATH + "Rwanda.csv",
    "Uganda": DATA_PATH + "Uganda.csv",
    "Zambia": DATA_PATH + "Zambia_CEO_2019.csv",
}

REDUCER = ee.Reducer.mode()
# MAP_COLUMN = "extracted"
REDUCER_STR = "mode"
MAP_COLUMN = "mode"
LAT = "lat"
LON = "lon"
CLASS_COL = "binary"
COUNTRY_COL = "country"


class Covermap:
    """
    Object class for earth engine covermap. Covermap is defined by:
        1. Dataset title (ex: 'dynamicworld', 'gfsad-lgrip' )
        2. earth engine asset (must be image collection)
        3. resolution (int in meters)
        4. countries covered (if left blank, we assume it covers all countries in test_countries,
            as is the case with global datasets)
        5. the final parameter can either be a float defining the treshold for positive/negative
        labels (typically 0.5)
           OR a list of labels for cropland
    See examples in TARGETS.
    """

    def __init__(
        self,
        title: str,
        ee_asset: ee.ImageCollection,
        resolution: int,
        countries=None,
        probability=None,
        crop_labels=None,
    ) -> None:
        self.title = title
        self.ee_asset = ee_asset
        self.resolution = resolution

        assert (probability is None) ^ (
            crop_labels is None
        ), "Please specify only 1 of (probability and threshold) or crop_labels"

        self.probability = probability
        self.crop_labels = crop_labels

        if countries is None:
            self.countries = [c for c in TEST_COUNTRIES]
        else:
            self.countries = countries

    def extract_test(self, test: gpd.GeoDataFrame) -> gpd.GeoDataFrame:
        # Extract from countires that are covered by map
        test_points = test.loc[test[COUNTRY_COL].isin(self.countries)].copy()

        test_coll = ee.FeatureCollection(
            test_points.apply(lambda x: create_point(x), axis=1).to_list()
        )
        sampled = extract_points(ic=self.ee_asset, fc=test_coll, resolution=self.resolution)

        if len(sampled) != len(test_points):
            print(
                "Warning: length of sampled dataset ({}) != test points ({})".format(
                    len(sampled), len(test_points)
                )
            )

        # Recast values
        if self.probability:

            def mapper(x):
                return 1 if x >= self.probability else 0

        else:
            if type(self.crop_labels) is list:

                def mapper(x):
                    return 1 if x in self.crop_labels else 0

            else:
                print("Invalid valid label format")
                return None

        sampled[self.title] = sampled[REDUCER_STR].apply(lambda x: mapper(x))

        assert len(sampled) != 0, "Empty testing set"

        return sampled[[LAT, LON, self.title]]

    def __repr__(self) -> str:
        return self.title + " " + repr(self.countries)


class TestCovermaps:
    """
    Architecture for sampling and comparing ee maps to compare against CropHarvest testing sets.
    Covermaps can be self specified or taken from TARGETS dict. If no countries are given to
    test in, class uses all test sets available.
    """

    def __init__(self, test_countries: list, covermaps: list) -> None:
        if test_countries is None:
            self.test_countries = list(TEST_COUNTRIES.keys())
        else:
            self.test_countries = test_countries
        self.covermaps = covermaps
        self.covermap_titles = [x.title for x in self.covermaps]
        self.sampled_maps: dict = {}
        self.results: dict = {}

    def get_test_points(self, targets=None) -> gpd.GeoDataFrame:
        """
        Returns geodataframe containing all test points from labeled maps.
        *Modified from generate_test_data()*
        """

        if targets is None:
            targets = self.test_countries.copy()

        test_set = []

        for country in targets:
            gdf = read_test(TEST_COUNTRIES[country], country=country)
            gdf = filter_by_bounds(TEST_CODE[country], gdf)

            test_set.append(gdf)

        test = gpd.GeoDataFrame(pd.concat(test_set))
        test.reset_index(inplace=True, drop=True)

        return test

    def extract_covermaps(self, test_df):
        """
        Groups testing points by country then extracts from each map. If map does not include
        specified country, the map is skipped. Resulting extracted points are combined for
        each country then added to sampled_maps, where key = country and value = a dataframe of
        extracted points from maps.
        """
        for country in self.test_countries:
            country_test = test_df.loc[test_df[COUNTRY_COL] == country].copy()

            assert not country_test.is_empty.all(), "No testing points for " + country

            for map in self.covermaps:
                if country in map.countries:
                    print(f"[{country}] sampling " + map.title + "...")

                    map_sampled = map.extract_test(country_test).copy()
                    country_test = pd.merge(country_test, map_sampled, on=[LAT, LON], how="left")
                    country_test.drop_duplicates(
                        inplace=True
                    )  # TODO find why points get duplicated

            self.sampled_maps[country] = country_test

        return self.sampled_maps.copy()

    def evaluate(self):
        """
        Evaluates extracted maps using CropHarvest maps as baseline. Groups metrics
        by country, and countries with NaN values will have those row dropped.
        """
        if len(self.sampled_maps) == 0:
            print("No maps extracted")
            return None
        else:
            print("evaluating maps...")
            for country in self.sampled_maps:
                comparisons = []
                dataset = self.sampled_maps[country].copy()

                for map in self.covermap_titles:
                    if map in dataset.columns:
                        temp = dataset[[CLASS_COL, map]].dropna()
                        print("dataset: " + map + " | country: " + country)

                        comparisons.append(
                            generate_report(map, country, temp[CLASS_COL], temp[map])
                        )

                self.results[country] = pd.concat(comparisons).set_index(["dataset"])

            return self.results.copy()

    def __repr__(self) -> str:
        return repr(self.covermap_titles) + " " + repr(self.test_countries)


# Supporting funcs


def generate_test_data(target_paths) -> gpd.GeoDataFrame:
    """
    Returns geodataframe containing all test points from labeled maps.
    """

    test_set = []

    for p in target_paths:
        # Set dict key name
        key = p.stem
        print(key)

        # Read in data and extract test values and points
        gdf = read_test(p)

        print(len(gdf))
        gdf = filter_by_bounds(TEST_CODE[key], gdf)
        print(len(gdf))

        test_set.append(gdf)

    test = gpd.GeoDataFrame(pd.concat(test_set))
    test.reset_index(inplace=True, drop=True)

    return test


def create_point(row) -> ee.Feature:
    """
    Creates ee.Feature from longitude and latitude coordinates from a dataframe. Column
    values are assumed to be LAT, LON, and CLASS_COLUMN
    """

    geom = ee.Geometry.Point(row.lon, row.lat)
    prop = dict(row[[LON, LAT, CLASS_COL]])

    return ee.Feature(geom, prop)


def bufferPoints(radius: int, bounds: bool):
    """
    Generates function to add buffering radius to point. "bound" (bool) snap boundaries of radii to
    square pixel
    """

    def function(pt):
        pt = ee.Feature(pt)
        return pt.buffer(radius).bounds() if bounds else pt.buffer(radius)

    return function


def raster_extraction(
    image, fc, resolution, reducer=REDUCER, crs="EPSG:4326"
) -> ee.FeatureCollection:
    """
    Mapping function used to extract values, given a feature collection, from an earth engine image.
    """
    fc_sub = fc.filterBounds(image.geometry())
    im = image.reproject(crs=crs, scale=resolution)
    feature = im.reduceRegions(collection=fc_sub, reducer=reducer, scale=resolution, crs=crs)

    return feature


def extract_points(
    ic: ee.ImageCollection, fc: ee.FeatureCollection, resolution=10, projection="EPSG:4326"
) -> gpd.GeoDataFrame:
    """
    Creates geodataframe of extracted values from image collection. Assumes ic parameters are set
    (date, region, band, etc.).
    """

    extracted = ic.map(lambda x: raster_extraction(x, fc, resolution, crs=projection)).flatten()
    extracted = geemap.ee_to_gdf(extracted)

    return extracted


def filter_by_bounds(country_code: str, gdf: gpd.GeoDataFrame) -> gpd.GeoDataFrame:
    """
    Filters out data in gdf that is not within country bounds
    """
    boundary = NE_GDF.loc[NE_GDF["adm1_code"].str.startswith(country_code), :].copy()

    if boundary.crs is None:
        boundary = boundary.set_crs("epsg:4326")
    if boundary.crs != "epsg:4326":
        boundary = boundary.to_crs("epsg:4326")

    boundary = GeometryCollection([x for x in boundary["geometry"]])

    mask = gdf.within(boundary)
    filtered = gdf.loc[mask].copy()

    return filtered


def read_test(path: str, country=None) -> gpd.GeoDataFrame:
    """
    Opens and binarizes dataframe used for test set.
    """

    try:
        test = pd.read_csv(path)[["lat", "lon", "class_probability", "country", "subset"]]
    except KeyError:
        test = pd.read_csv(path)[["lat", "lon", "class_probability", "subset"]]
        if country is None:
            raise Exception("No country given in dataset. Input country string needed")
        test["country"] = country

    test = gpd.GeoDataFrame(test, geometry=gpd.points_from_xy(test.lon, test.lat), crs="epsg:4326")

    # Use only consensus points, and use entire Kenya map
    if country == "Kenya":
        test = test[test["class_probability"].isin([0, 1])]
    else:
        test = test[test["class_probability"].isin([0, 1])].loc[test["subset"] == "testing"]
    test.rename(columns={"class_probability": CLASS_COL}, inplace=True)
    test[CLASS_COL] = test[CLASS_COL].astype(int)

    return test


def compute_std_f1(label, recall_i, precision_i, std_rec_i, std_prec_i):
    """
    Propagates standard deviation of precision and recall to get
    standard deviation of F1 score.
    """
    r = recall_i[label]
    p = precision_i[label]
    dr = std_rec_i[label]
    dp = std_prec_i[label]
    df = (p + r) * (2 * (r * dp + p * dr)) + (2 * p * r) * (dp + dr)
    return df


def generate_report(dataset_name: str, country: str, true, pred) -> pd.DataFrame:
    """
    Creates classification report on crop coverage binary values.
    Assumes 1 indicates cropland.
    """
    report = classification_report(true, pred, output_dict=True)
    cm = confusion_matrix(true, pred)
    tn, fp, fn, tp = cm.ravel()
    a_j = np.array([tn + fn, tp + fp])
    w_j = np.array([(tn + fn) / (tn + fp + fn + tp), (tp + fp) / (tn + fp + fn + tp)])
    am = compute_area_error_matrix(cm, w_j)
    u_j = np.array([report["0"]["precision"], report["1"]["precision"]])
    p_i = np.array([report["0"]["recall"], report["1"]["recall"]])
    return pd.DataFrame(
        data={
            "dataset": dataset_name,
            "country": country,
            "crop_f1": report["1"]["f1-score"],
            "std_crop_f1": compute_std_f1(
                label=1,
                recall_i=compute_p_i(am),
                precision_i=compute_u_j(am),
                std_rec_i=np.sqrt(compute_var_p_i(p_i=p_i, u_j=u_j, a_j=a_j, cm=cm)),
                std_prec_i=np.sqrt(compute_var_u_j(u_j=u_j, cm=cm)),
            ),
            "accuracy": compute_acc(am),
            "std_acc": np.sqrt(compute_var_acc(w_j=w_j, u_j=u_j, cm=cm)),
            "crop_recall_pa": compute_p_i(am)[1],
            "std_crop_pa": np.sqrt(compute_var_p_i(p_i=p_i, u_j=u_j, a_j=a_j, cm=cm))[1],
            "noncrop_recall_pa": compute_p_i(am)[0],
            "std_noncrop_pa": np.sqrt(compute_var_p_i(p_i=p_i, u_j=u_j, a_j=a_j, cm=cm))[0],
            "crop_precision_ua": compute_u_j(am)[1],
            "std_crop_ua": np.sqrt(compute_var_u_j(u_j=u_j, cm=cm))[1],
            "noncrop_precision_ua": compute_u_j(am)[0],
            "std_noncrop_ua": np.sqrt(compute_var_u_j(u_j=u_j, cm=cm))[0],
            "crop_support": report["1"]["support"],
            "noncrop_support": report["0"]["support"],
            "tn": tn,
            "fp": fp,
            "fn": fn,
            "tp": tp,
        },
        index=[0],
    ).round(2)


# Maps
TARGETS = {
    "copernicus": Covermap(
        "copernicus",
        ee.ImageCollection("COPERNICUS/Landcover/100m/Proba-V-C3/Global")
        .select("discrete_classification")
        .filterDate("2019-01-01", "2019-12-31"),
        resolution=100,
        crop_labels=[40],
    ),
    "worldcover": Covermap(
        "worldcover", ee.ImageCollection("ESA/WorldCover/v100"), resolution=10, crop_labels=[40]
    ),
    "glad": Covermap(
        "glad",
        ee.ImageCollection("users/potapovpeter/Global_cropland_2019"),
        resolution=30,
        probability=0.5,
    ),
    # "gfsad": Covermap(
    #     "gfsad",
    #     ee.ImageCollection(ee.Image("USGS/GFSAD1000_V1")),
    #     resolution=1000,
    #     crop_labels=[1, 2, 3, 4, 5],
    # ),
    "asap": Covermap(
        "asap",
        ee.ImageCollection(ee.Image("users/sbaber/asap_mask_crop_v03")),
        resolution=1000,
        crop_labels=list(range(10, 190)),
    ),
    "dynamicworld": Covermap(
        "dynamicworld",
        ee.ImageCollection(
            ee.ImageCollection("GOOGLE/DYNAMICWORLD/V1")
            .filter(ee.Filter.date("2019-01-01", "2020-01-01"))
            .select(["label"])
            .mode()
        ),
        resolution=10,
        crop_labels=[4],
    ),
    "gfsad-gcep": Covermap(
        "gfsad-gcep",
        ee.ImageCollection("projects/sat-io/open-datasets/GFSAD/GCEP30"),
        resolution=30,
        crop_labels=[2],
    ),
    "gfsad-lgrip": Covermap(
        "gfsad-lgrip",
        ee.ImageCollection("projects/sat-io/open-datasets/GFSAD/LGRIP30"),
        resolution=30,
        crop_labels=[2, 3],
    ),
    "digital-earth-africa": Covermap(
        "digital-earth-africa",
        ee.ImageCollection("projects/sat-io/open-datasets/DEAF/CROPLAND-EXTENT/filtered"),
        resolution=10,
        crop_labels=[1],
    ),
    "esa-cci-africa": Covermap(
        "esa-cci-africa",
        ee.ImageCollection(
            ee.Image("projects/sat-io/open-datasets/ESA/ESACCI-LC-L4-LC10-Map-20m-P1Y-2016-v10")
        ),
        resolution=20,
        crop_labels=[4],
    ),
    "globcover-v23": Covermap(
        "globcover-v23",
        ee.ImageCollection(
            ee.Image("projects/sat-io/open-datasets/ESA/GLOBCOVER_L4_200901_200912_V23")
        ),
        resolution=300,
        crop_labels=[11, 14, 20, 30],
    ),
    "globcover-v22": Covermap(
        "globcover-v22",
        ee.ImageCollection(
            ee.Image("projects/sat-io/open-datasets/ESA/GLOBCOVER_200412_200606_V22_Global_CLA")
        ),
        resolution=300,
        crop_labels=[11, 14, 20, 30],
    ),
    "harvest-crop-maps": Covermap(
        "harvest-crop-maps",
        ee.ImageCollection("projects/bsos-geog-harvest1/assets/harvest-crop-maps"),
        resolution=10,
        probability=0.5,
        countries=["Togo", "Kenya", "Malawi"],
    ),
    "esri-lulc": Covermap(
        "esri-lulc",
        ee.ImageCollection(
            "projects/sat-io/open-datasets/landcover/ESRI_Global-LULC_10m_TS"
        ).filter(ee.Filter.date("2019-01-01", "2020-01-01")),
        resolution=10,
        crop_labels=[5],
    ),
    "nabil-etal-2021": Covermap(
        "nabil-etal-2021",
        ee.ImageCollection.fromImages(
            [ee.Image("projects/sat-io/open-datasets/landcover/AF_Cropland_mask_30m_2016_v3")]
        ),
        resolution=30,
        crop_labels=[2],
    ),
}<|MERGE_RESOLUTION|>--- conflicted
+++ resolved
@@ -11,18 +11,15 @@
 from shapely.geometry import GeometryCollection
 from sklearn.metrics import classification_report, confusion_matrix
 
-<<<<<<< HEAD
-from src.area_utils import compute_area_error_matrix, compute_p_i, compute_u_j, compute_var_p_i,
-                           compute_var_u_j, compute_acc, compute_var_acc
-=======
 from src.area_utils import (
     compute_area_error_matrix,
     compute_p_i,
     compute_u_j,
     compute_var_p_i,
     compute_var_u_j,
+    compute_acc,
+    compute_var_acc
 )
->>>>>>> 9fdb4c70
 
 DATA_PATH = "../data/datasets/"
 # Country codes for Natural Earth bounding box according file name of testing set
